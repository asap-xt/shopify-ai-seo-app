// backend/controllers/sitemapController.js - Enhanced version with debugging
// Key changes marked with // DEBUG: comments
// PHASE 4: Queue system for async sitemap generation

import express from 'express';
import fetch from 'node-fetch';
import Shop from '../db/Shop.js';
import Subscription from '../db/Subscription.js';
import Sitemap from '../db/Sitemap.js';
import { resolveShopToken } from '../utils/tokenResolver.js';
import { enhanceProductForSitemap } from '../services/aiSitemapEnhancer.js';
import sitemapQueue from '../services/sitemapQueue.js'; // PHASE 4

const router = express.Router();
const API_VERSION = process.env.SHOPIFY_API_VERSION || '2025-07';

// Helper: normalize shop domain
function normalizeShop(s) {
  if (!s) return null;
  s = String(s).trim().toLowerCase();
  if (/^https?:\/\//.test(s)) {
    const u = s.replace(/^https?:\/\//, '').replace(/\/+$/, '');
    return u.toLowerCase();
  }
  if (!/\.myshopify\.com$/i.test(s)) return s.toLowerCase() + '.myshopify.com';
  return s.toLowerCase();
}

// Helper: get access token using centralized resolver
async function resolveAdminTokenForShop(shop) {
  try {
    const token = await resolveShopToken(shop);
    return token;
  } catch (err) {
    console.error('[SITEMAP] Token resolution failed:', err.message);
    const error = new Error(`No access token found for shop: ${shop} - ${err.message}`);
    error.status = 400;
    throw error;
  }
}

// Helper: GraphQL request
async function shopGraphQL(shop, query, variables = {}) {
  const token = await resolveAdminTokenForShop(shop);
  const url = 'https://' + shop + '/admin/api/' + API_VERSION + '/graphql.json';
  
  // Always use OAuth access token for GraphQL API calls
  const headers = {
    'Content-Type': 'application/json',
    'X-Shopify-Access-Token': token,
  };
  
  const rsp = await fetch(url, {
    method: 'POST',
    headers,
    body: JSON.stringify({ query, variables }),
  });
  
  const json = await rsp.json().catch(() => ({}));
  
  if (!rsp.ok || json.errors) {
    console.error('[SITEMAP] GraphQL errors:', json.errors || json);
    const e = new Error('Admin GraphQL error: ' + JSON.stringify(json.errors || json));
    e.status = rsp.status || 500;
    throw e;
  }
  
  return json.data;
}

// Helper: Check which languages have SEO optimization for a product
async function checkProductSEOLanguages(shop, productId) {
  try {
    const query = `
      query GetProductSEOLanguages($id: ID!) {
        product(id: $id) {
          metafields(namespace: "seo_ai", first: 20) {
            edges {
              node {
                key
                value
              }
            }
          }
        }
      }
    `;
    
    const data = await shopGraphQL(shop, query, { id: productId });
    const metafields = data?.product?.metafields?.edges || [];
    
    // Extract languages from metafield keys (seo__en, seo__bg, seo__fr, etc.)
    const languages = metafields
      .map(edge => edge.node.key)
      .filter(key => key.startsWith('seo__'))
      .map(key => key.replace('seo__', ''))
      .filter(lang => lang.length > 0);
    
    // Always include 'en' as default if no languages found
    const result = languages.length > 0 ? [...new Set(['en', ...languages])] : ['en'];
    return result;
  } catch (error) {
    console.error('[SITEMAP] Error checking SEO languages for product:', productId, error);
    return ['en']; // Fallback to English only
  }
}

// Helper: Get localized content for a product in a specific language
async function getProductLocalizedContent(shop, productId, language) {
  try {
    const metafieldKey = `seo__${language.toLowerCase()}`;
    const query = `
      query GetProductLocalizedContent($id: ID!) {
        product(id: $id) {
          metafield(namespace: "seo_ai", key: "${metafieldKey}") {
            value
            type
          }
        }
      }
    `;
    
    const data = await shopGraphQL(shop, query, { id: productId });
    const metafield = data?.product?.metafield;
    
    if (metafield?.value) {
      try {
        const seoData = JSON.parse(metafield.value);
        return seoData;
      } catch (parseErr) {
        return null;
      }
    }
    
    return null;
  } catch (error) {
    return null;
  }
}

// Helper: get plan limits from central plans.js configuration
async function getPlanLimits(shop) {
  try {
    const { getPlanConfig } = await import('../plans.js');
    const sub = await Subscription.findOne({ shop }).lean().exec();
    
    if (!sub) {
      // Default to starter plan
      const starterConfig = getPlanConfig('starter');
      return { 
        limit: starterConfig.productLimit, 
        collections: starterConfig.collectionLimit, 
        plan: 'starter' 
      };
    }
    
    const planConfig = getPlanConfig(sub.plan);
    if (!planConfig) {
      const starterConfig = getPlanConfig('starter');
      return { 
        limit: starterConfig.productLimit, 
        collections: starterConfig.collectionLimit, 
        plan: sub.plan 
      };
    }
    
    return { 
      limit: planConfig.productLimit, 
      collections: planConfig.collectionLimit, 
      plan: sub.plan 
    };
  } catch (e) {
    console.error('[SITEMAP] Error getting plan limits:', e.message);
    return { limit: 70, collections: 0, plan: 'starter' };
  }
}

// Helper: escape XML special characters
function escapeXml(unsafe) {
  if (!unsafe) return '';
  return String(unsafe).replace(/[<>&'"]/g, c => {
    switch (c) {
      case '<': return '&lt;';
      case '>': return '&gt;';
      case '&': return '&amp;';
      case '\'': return '&apos;';
      case '"': return '&quot;';
      default: return c;
    }
  });
}

// Helper: clean HTML for XML
function cleanHtmlForXml(html) {
  if (!html) return '';
  return html.replace(/<[^>]+>/g, ' ').replace(/\s+/g, ' ').trim();
}

// Core sitemap generation function (without Express req/res dependencies)
// Main sitemap generation function
// options.enableAIEnhancement: if true, makes real-time AI calls for each product (Enterprise/Growth Extra only)
async function generateSitemapCore(shop, options = {}) {
  const { enableAIEnhancement = false } = options;
  
  try {
    const normalizedShop = normalizeShop(shop);
    if (!normalizedShop) {
      throw new Error('Invalid shop parameter');
    }
    
    const { limit, plan } = await getPlanLimits(normalizedShop);
    
    // AI Enhancement state (only used if enableAIEnhancement is true)
    let isAISitemapEnabled = false;
    let reservationId = null;
    let totalAITokens = 0;
    
    // Check plan eligibility ONLY if enableAIEnhancement is requested
    // NOTE: We no longer check AI Discovery settings - the button is now on Sitemap page
    if (enableAIEnhancement) {
      try {
        const { default: Shop } = await import('../db/Shop.js');
        
        const shopRecord = await Shop.findOne({ shop: normalizedShop });
        
        if (!shopRecord?.accessToken) {
          console.error('[AI-SITEMAP] No access token for shop, cannot enable AI enhancement');
          throw new Error('Shop access token not found. Please reinstall the app.');
        }
        
        // Continue with eligibility checks (removed if block since we throw above)
        {
          // Check eligibility for AI-enhanced sitemap based on plan
          const planKey = (plan || 'starter').toLowerCase().replace(/\s+/g, '_');
          const plansWithAccess = ['growth_extra', 'enterprise'];
          const plusPlansRequireTokens = ['professional_plus', 'growth_plus'];
          
          let isEligiblePlan = plansWithAccess.includes(planKey);
          
          // Plus plans: Check if they have tokens
          if (plusPlansRequireTokens.includes(planKey)) {
            const { default: TokenBalance } = await import('../db/TokenBalance.js');
            const tokenBalance = await TokenBalance.getOrCreate(normalizedShop);
            
            if (tokenBalance.balance > 0) {
              isEligiblePlan = true;
            } else {
              isEligiblePlan = false;
            }
          }
          
          // enableAIEnhancement means user clicked "Generate AI-Optimized" button
          // We only need to check plan eligibility, not AI Discovery settings
          isAISitemapEnabled = isEligiblePlan;
          
          // CRITICAL: If AI enhancement was requested but plan is not eligible, throw error
          // This prevents generating basic sitemap when user clicked "AI-Optimized" button
          if (enableAIEnhancement && !isEligiblePlan) {
            const planError = new Error('PLAN_NOT_ELIGIBLE');
            planError.code = 'PLAN_NOT_ELIGIBLE';
            planError.message = `Your plan (${planKey}) does not have access to AI-Optimized Sitemap. Please upgrade or purchase tokens.`;
            planError.needsUpgrade = true;
            planError.needsTokens = plusPlansRequireTokens.includes(planKey);
            throw planError;
          }
          
          // === TRIAL PERIOD CHECK ===
          const { default: Subscription } = await import('../db/Subscription.js');
          const subscription = await Subscription.findOne({ shop: normalizedShop });
          const now = new Date();
          const inTrial = subscription?.trialEndsAt && now < new Date(subscription.trialEndsAt);
          const isActive = subscription?.status === 'active';
          
          // === TOKEN RESERVATION FOR AI-SITEMAP ===
          if (isAISitemapEnabled) {
            const { estimateTokensWithMargin, requiresTokens, isBlockedInTrial } = await import('../billing/tokenConfig.js');
            const { default: TokenBalance } = await import('../db/TokenBalance.js');
            const feature = 'ai-sitemap-optimized';
            
            if (requiresTokens(feature)) {
              // CRITICAL: Get ACTUAL product count, not plan limit!
              const countQuery = `
                query {
                  productsCount {
                    count
                  }
                }
              `;
              const countData = await shopGraphQL(normalizedShop, countQuery);
              const actualProductCount = Math.min(countData.productsCount?.count || 0, limit);
              
              const tokenEstimate = estimateTokensWithMargin(feature, { productCount: actualProductCount });
              
              const tokenBalance = await TokenBalance.getOrCreate(normalizedShop);
              
              // Determine plan type
              const planKey = (subscription?.plan || 'starter').toLowerCase().replace(/\s+/g, '_');
              const includedTokensPlans = ['growth_extra', 'enterprise'];
              const hasIncludedTokens = includedTokensPlans.includes(planKey);
              const isActivated = !!subscription?.activatedAt;
              
              // Check if user has purchased tokens (not just included tokens)
              const hasPurchasedTokens = tokenBalance.totalPurchased > 0;
              
              // CRITICAL: Trial restriction ONLY for plans with included tokens
              // Plus plans can use purchased tokens during trial without activating plan
              // NOTE: We check ONLY inTrial, NOT isActive! Status is 'active' during trial.
              // Only block if: has included tokens plan + in trial + not activated + no purchased tokens
              if (hasIncludedTokens && inTrial && !isActivated && !hasPurchasedTokens && isBlockedInTrial(feature)) {
<<<<<<< HEAD
                // Return error response instead of generating basic sitemap
                return res.status(402).json({
                  error: 'AI-Optimized Sitemap is locked during trial period',
                  trialRestriction: true,
                  requiresActivation: true,
                  trialEndsAt: subscription.trialEndsAt,
                  currentPlan: subscription.plan,
                  message: 'Activate your plan to unlock AI-Optimized Sitemap with included tokens'
                });
=======
                // Throw error instead of generating basic sitemap
                const trialError = new Error('TRIAL_RESTRICTION');
                trialError.code = 'TRIAL_RESTRICTION';
                trialError.trialRestriction = true;
                trialError.requiresActivation = true;
                trialError.trialEndsAt = subscription.trialEndsAt;
                trialError.currentPlan = subscription.plan;
                throw trialError;
>>>>>>> bd30637e
              } else if (tokenBalance.hasBalance(tokenEstimate.withMargin)) {
                // Has tokens AND (plan active OR trial ended OR purchased tokens) → Reserve tokens
                const reservation = tokenBalance.reserveTokens(tokenEstimate.withMargin, feature, { shop: normalizedShop });
                reservationId = reservation.reservationId;
                await reservation.save();
              } else {
<<<<<<< HEAD
                // Insufficient tokens → Return error for purchase
                const planKey = (subscription?.plan || 'starter').toLowerCase().replace(/\s+/g, '_');
                const needsUpgrade = !['professional_plus', 'growth_plus', 'growth_extra', 'enterprise'].includes(planKey);
                
                return res.status(402).json({
                  error: 'Insufficient tokens for AI-Optimized Sitemap',
                  requiresPurchase: true,
                  needsUpgrade: needsUpgrade,
                  minimumPlanForFeature: needsUpgrade ? 'Growth Extra' : null,
                  currentPlan: subscription?.plan,
                  tokensRequired: tokenEstimate.estimated,
                  tokensWithMargin: tokenEstimate.withMargin,
                  tokensAvailable: tokenBalance.balance,
                  tokensNeeded: tokenEstimate.withMargin - tokenBalance.balance,
                  feature,
                  message: needsUpgrade 
                    ? 'Purchase more tokens or upgrade to Growth Extra plan for AI-Optimized Sitemap'
                    : 'You need more tokens to use AI-Optimized Sitemap'
                });
=======
                // Insufficient tokens → Throw error for purchase
                const currentPlanKey = (subscription?.plan || 'starter').toLowerCase().replace(/\s+/g, '_');
                const needsUpgrade = !['professional_plus', 'growth_plus', 'growth_extra', 'enterprise'].includes(currentPlanKey);
                
                const tokenError = new Error('INSUFFICIENT_TOKENS');
                tokenError.code = 'INSUFFICIENT_TOKENS';
                tokenError.requiresPurchase = true;
                tokenError.needsUpgrade = needsUpgrade;
                tokenError.minimumPlanForFeature = needsUpgrade ? 'Growth Extra' : null;
                tokenError.currentPlan = subscription?.plan;
                tokenError.tokensRequired = tokenEstimate.estimated;
                tokenError.tokensWithMargin = tokenEstimate.withMargin;
                tokenError.tokensAvailable = tokenBalance.balance;
                tokenError.tokensNeeded = tokenEstimate.withMargin - tokenBalance.balance;
                throw tokenError;
>>>>>>> bd30637e
              }
            }
          }
          // === END TOKEN RESERVATION ===
        }
      } catch (error) {
        // Re-throw specific error codes that should stop generation
        if (error.code === 'TRIAL_RESTRICTION' || 
            error.code === 'INSUFFICIENT_TOKENS' || 
            error.code === 'PLAN_NOT_ELIGIBLE') {
          throw error;
        }
        // For other errors (e.g., could not fetch shop record), log and continue with basic sitemap
        console.error('[AI-SITEMAP] Error during eligibility check, continuing with basic sitemap:', error.message);
      }
    }
    
    // Get shop info and languages
    const shopQuery = `
      query {
        shop {
          primaryDomain { url }
        }
      }
    `;
    
    const shopData = await shopGraphQL(normalizedShop, shopQuery);
    const primaryDomain = shopData.shop.primaryDomain.url;
    
    // Try to get locales
    let locales = [{ locale: 'en', primary: true }];
    try {
      const localesQuery = `
        query {
          shopLocales {
            locale
            primary
          }
        }
      `;
      const localesData = await shopGraphQL(normalizedShop, localesQuery);
      if (localesData.shopLocales) {
        locales = localesData.shopLocales;
      }
    } catch (localeErr) {
      // Could not fetch locales, using default
    }
    
    // Fetch products with AI-relevant data
    let allProducts = [];
    let cursor = null;
    let hasMore = true;
    
    while (hasMore && allProducts.length < limit) {
      const productsQuery = `
        query($cursor: String, $first: Int!) {
          products(first: $first, after: $cursor, query: "status:active") {
            edges {
              node {
                id
                handle
                title
                descriptionHtml
                vendor
                productType
                tags
                updatedAt
                publishedAt
                priceRangeV2 {
                  minVariantPrice {
                    amount
                    currencyCode
                  }
                }
                seo {
                  title
                  description
                }
                metafield_seo_ai: metafield(namespace: "seo_ai", key: "seo__en") {
                  value
                  type
                }
              }
              cursor
            }
            pageInfo {
              hasNextPage
            }
          }
        }
      `;
      
      const batchSize = Math.min(50, limit - allProducts.length);
      
      const data = await shopGraphQL(normalizedShop, productsQuery, { cursor, first: batchSize });
      const products = data?.products || { edges: [], pageInfo: {} };
      
      allProducts.push(...products.edges);
      hasMore = products.pageInfo.hasNextPage;
      cursor = products.edges[products.edges.length - 1]?.cursor;
    }
    
    // Track if we have any AI-enhanced products (to decide if xmlns:ai is needed)
    let hasAnyAIProducts = false;
    
    // Build product/collection entries first (we'll add XML header after checking for AI products)
    let xml = '';
    
    // Add products
    for (const edge of allProducts) {
      const product = edge.node;
      const lastmod = new Date(product.updatedAt).toISOString().split('T')[0];
      
      // Main product URL
      xml += '  <url>\n';
      xml += '    <loc>' + primaryDomain + '/products/' + product.handle + '</loc>\n';
      xml += '    <lastmod>' + lastmod + '</lastmod>\n';
      xml += '    <changefreq>weekly</changefreq>\n';
      xml += '    <priority>0.8</priority>\n';
      
      // Check if product has seo_ai metafield (basic SEO data)
      let hasSeoAI = false;
      let bullets = null;
      let faq = null;
      
      if (product.metafield_seo_ai?.value) {
        try {
          const seoData = JSON.parse(product.metafield_seo_ai.value);
          bullets = seoData.bullets || null;
          faq = seoData.faq || null;
          hasSeoAI = true;
        } catch (e) {
          // Could not parse seo_ai metafield
        }
      }
      
      // Add AI metadata structure ONLY if AI sitemap is explicitly enabled
      // Basic sitemap should NOT include ai: namespace elements
      if (isAISitemapEnabled) {
        hasAnyAIProducts = true; // Track that we have at least one AI product
        xml += '    <ai:product>\n';
        xml += '      <ai:title>' + escapeXml(product.seo?.title || product.title) + '</ai:title>\n';
        xml += '      <ai:description><![CDATA[' + (product.seo?.description || cleanHtmlForXml(product.descriptionHtml)) + ']]></ai:description>\n';
        
        if (product.priceRangeV2?.minVariantPrice) {
          xml += '      <ai:price>' + product.priceRangeV2.minVariantPrice.amount + ' ' + product.priceRangeV2.minVariantPrice.currencyCode + '</ai:price>\n';
        }
        
        if (product.vendor) {
          xml += '      <ai:brand>' + escapeXml(product.vendor) + '</ai:brand>\n';
        }
        
        if (product.productType) {
          xml += '      <ai:category>' + escapeXml(product.productType) + '</ai:category>\n';
        }
        
        if (product.tags && product.tags.length > 0) {
          xml += '      <ai:tags>' + escapeXml(product.tags.join(', ')) + '</ai:tags>\n';
        }
        
        // Add bullets from seo_ai metafield (if available)
        if (bullets && Array.isArray(bullets) && bullets.length > 0) {
          xml += '      <ai:features>\n';
          bullets.forEach(bullet => {
            if (bullet && bullet.trim()) {
              xml += '        <ai:feature>' + escapeXml(bullet) + '</ai:feature>\n';
            }
          });
          xml += '      </ai:features>\n';
        }
        
        // Add FAQ from seo_ai metafield (if available)
        if (faq && Array.isArray(faq) && faq.length > 0) {
          xml += '      <ai:faq>\n';
          faq.forEach(item => {
            if (item && item.q && item.a) {
              xml += '        <ai:qa>\n';
              xml += '          <ai:question>' + escapeXml(item.q) + '</ai:question>\n';
              xml += '          <ai:answer>' + escapeXml(item.a) + '</ai:answer>\n';
              xml += '        </ai:qa>\n';
            }
          });
          xml += '      </ai:faq>\n';
        }
        
        // ===== AI-ENHANCED METADATA (REAL-TIME AI GENERATION - Enterprise/Growth Extra only) =====
        // NOTE: This block makes AI API calls to generate advanced metadata
        // It only runs when:
        // 1. User has Enterprise or Growth Extra plan (or Plus plan with tokens)
        // 2. "AI-Optimized Sitemap" feature is enabled in settings
        // 3. User has sufficient token balance
        if (isAISitemapEnabled) {
          try {
            // Prepare product data for AI enhancement
            const productForAI = {
              id: product.id,
              title: product.title,
              description: cleanHtmlForXml(product.descriptionHtml),
              productType: product.productType,
              tags: product.tags,
              vendor: product.vendor,
              price: product.priceRangeV2?.minVariantPrice?.amount
            };
            
            // Generate AI enhancements (sequential processing via aiQueue)
            // Uses Gemini 2.5 Flash (Lite) for fast, cost-effective generation
            // NO TIMEOUT: We need to complete all AI calls to track token usage accurately
            // The aiQueue already has built-in timeout protection (30-60s per request)
            const aiEnhancements = await enhanceProductForSitemap(productForAI, allProducts, {
              enableSummary: true,
              enableSemanticTags: true,
              enableContextHints: true,
              enableQA: true,
              enableSentiment: true,
              enableRelated: true
            });
            
            // Track AI token usage
            if (aiEnhancements?.usage) {
              totalAITokens += aiEnhancements.usage.total_tokens || 0;
            }
            
            if (aiEnhancements) {
              // Add AI-generated summary
              if (aiEnhancements.summary) {
                xml += '      <ai:summary><![CDATA[' + aiEnhancements.summary + ']]></ai:summary>\n';
              }
              
              // Add semantic tags
              if (aiEnhancements.semanticTags) {
                xml += '      <ai:semantic_tags>\n';
                xml += '        <ai:category_hierarchy>' + escapeXml(aiEnhancements.semanticTags.categoryHierarchy) + '</ai:category_hierarchy>\n';
                xml += '        <ai:use_case>' + escapeXml(aiEnhancements.semanticTags.useCase) + '</ai:use_case>\n';
                xml += '        <ai:skill_level>' + escapeXml(aiEnhancements.semanticTags.skillLevel) + '</ai:skill_level>\n';
                xml += '        <ai:season>' + escapeXml(aiEnhancements.semanticTags.season) + '</ai:season>\n';
                xml += '      </ai:semantic_tags>\n';
              }
              
              // Add context hints
              if (aiEnhancements.contextHints) {
                xml += '      <ai:context>\n';
                xml += '        <ai:best_for>' + escapeXml(aiEnhancements.contextHints.bestFor) + '</ai:best_for>\n';
                xml += '        <ai:key_differentiator>' + escapeXml(aiEnhancements.contextHints.keyDifferentiator) + '</ai:key_differentiator>\n';
                xml += '        <ai:target_audience>' + escapeXml(aiEnhancements.contextHints.targetAudience) + '</ai:target_audience>\n';
                xml += '      </ai:context>\n';
              }
              
              // Add AI-generated Q&A
              if (aiEnhancements.qa && aiEnhancements.qa.length > 0) {
                xml += '      <ai:generated_faq>\n';
                aiEnhancements.qa.forEach(qa => {
                  xml += '        <ai:qa>\n';
                  xml += '          <ai:question>' + escapeXml(qa.question) + '</ai:question>\n';
                  xml += '          <ai:answer><![CDATA[' + qa.answer + ']]></ai:answer>\n';
                  xml += '        </ai:qa>\n';
                });
                xml += '      </ai:generated_faq>\n';
              }
              
              // Add sentiment/tone
              if (aiEnhancements.sentiment) {
                xml += '      <ai:tone>' + escapeXml(aiEnhancements.sentiment.tone) + '</ai:tone>\n';
                xml += '      <ai:target_emotion>' + escapeXml(aiEnhancements.sentiment.targetEmotion) + '</ai:target_emotion>\n';
              }
              
              // Add related products
              if (aiEnhancements.relatedProducts && aiEnhancements.relatedProducts.length > 0) {
                xml += '      <ai:related>\n';
                aiEnhancements.relatedProducts.forEach(related => {
                  xml += '        <ai:product_link>' + primaryDomain + '/products/' + related.handle + '</ai:product_link>\n';
                });
                xml += '      </ai:related>\n';
              }
            }
          } catch (aiError) {
            console.error('[SITEMAP-CORE] Error in AI enhancement for', product.handle, ':', aiError.message);
            // Continue without AI enhancements
          }
        }
        // ===== END: AI-ENHANCED METADATA =====
        
        xml += '    </ai:product>\n';
      }
      
      xml += '  </url>\n';
      
      // Add multilingual URLs
      const hasMultiLanguageSEO = await checkProductSEOLanguages(normalizedShop, product.id);
      if (hasMultiLanguageSEO.length > 1) {
        for (const lang of hasMultiLanguageSEO) {
          if (lang === 'en') continue; // Skip English as it's the main URL
          
          const langUrl = primaryDomain + '/' + lang + '/products/' + product.handle;
          let langTitle = product.title;
          let langDescription = cleanHtmlForXml(product.descriptionHtml);
          
          // Try to get localized content
          try {
            const seo = await getProductLocalizedContent(normalizedShop, product.id, lang);
            if (seo) {
              langTitle = seo.title || langTitle;
              langDescription = seo.metaDescription || langDescription;
            }
          } catch (err) {
            // Could not get SEO for language
          }
          
          xml += '  <url>\n';
          xml += '    <loc>' + langUrl + '</loc>\n';
          xml += '    <lastmod>' + lastmod + '</lastmod>\n';
          xml += '    <changefreq>weekly</changefreq>\n';
          xml += '    <priority>0.8</priority>\n';
          
          // Add AI metadata for multilingual URLs ONLY if AI sitemap is enabled
          if (isAISitemapEnabled) {
            hasAnyAIProducts = true;
            xml += '    <ai:product>\n';
            xml += '      <ai:title>' + escapeXml(langTitle) + '</ai:title>\n';
            xml += '      <ai:description><![CDATA[' + langDescription + ']]></ai:description>\n';
            xml += '      <ai:language>' + lang + '</ai:language>\n';
            
            // Add localized AI bullets and FAQ from seo_ai metafields (if available)
            try {
              const hasLocalizedSeo = await getProductLocalizedContent(normalizedShop, product.id, lang);
              if (hasLocalizedSeo) {
                // Add localized bullets
                if (hasLocalizedSeo.bullets && Array.isArray(hasLocalizedSeo.bullets) && hasLocalizedSeo.bullets.length > 0) {
                  xml += '      <ai:features>\n';
                  hasLocalizedSeo.bullets.forEach(bullet => {
                    if (bullet && bullet.trim()) {
                      xml += '        <ai:feature>' + escapeXml(bullet) + '</ai:feature>\n';
                    }
                  });
                  xml += '      </ai:features>\n';
                }
                
                // Add localized FAQ
                if (hasLocalizedSeo.faq && Array.isArray(hasLocalizedSeo.faq) && hasLocalizedSeo.faq.length > 0) {
                  xml += '      <ai:faq>\n';
                  hasLocalizedSeo.faq.forEach(item => {
                    if (item && item.q && item.a) {
                      xml += '        <ai:qa>\n';
                      xml += '          <ai:question>' + escapeXml(item.q) + '</ai:question>\n';
                      xml += '          <ai:answer>' + escapeXml(item.a) + '</ai:answer>\n';
                      xml += '        </ai:qa>\n';
                    }
                  });
                  xml += '      </ai:faq>\n';
                }
              }
            } catch (err) {
              // Could not get localized AI content, continue with basic metadata
            }
            
            xml += '    </ai:product>\n';
          }
          
          xml += '  </url>\n';
        }
      }
    }
    
    // Add collections if plan supports it
    if (['growth', 'growth_extra', 'enterprise'].includes(plan)) {
      try{
        const collectionsQuery = `
          query {
            collections(first: 20) {
              edges {
                node {
                  id
                  handle
                  title
                  updatedAt
                }
              }
            }
          }
        `;
        
        const collectionsData = await shopGraphQL(normalizedShop, collectionsQuery);
        const collections = collectionsData?.collections?.edges || [];
        
        for (const edge of collections) {
          const collection = edge.node;
          const lastmod = new Date(collection.updatedAt).toISOString().split('T')[0];
          
          xml += '  <url>\n';
          xml += '    <loc>' + primaryDomain + '/collections/' + collection.handle + '</loc>\n';
          xml += '    <lastmod>' + lastmod + '</lastmod>\n';
          xml += '    <changefreq>weekly</changefreq>\n';
          xml += '    <priority>0.7</priority>\n';
          xml += '  </url>\n';
        }
      } catch (collectionsErr) {
        // Could not fetch collections
      }
    }
    
    // Add pages
    try {
      const pagesQuery = `
        query {
          pages(first: 10) {
            edges {
              node {
                id
                handle
                title
                updatedAt
              }
            }
          }
        }
      `;
      
      const pagesData = await shopGraphQL(normalizedShop, pagesQuery);
      const pages = pagesData?.pages?.edges || [];
      
      for (const edge of pages) {
        const page = edge.node;
        const lastmod = new Date(page.updatedAt).toISOString().split('T')[0];
        
        xml += '  <url>\n';
        xml += '    <loc>' + primaryDomain + '/pages/' + page.handle + '</loc>\n';
        xml += '    <lastmod>' + lastmod + '</lastmod>\n';
        xml += '    <changefreq>monthly</changefreq>\n';
        xml += '    <priority>0.6</priority>\n';
        xml += '  </url>\n';
      }
    } catch (pagesErr) {
      // Could not fetch pages
    }
    
    // Now build the final XML with proper header (including xmlns:ai if needed)
    let finalXml = '<?xml version="1.0" encoding="UTF-8"?>\n';
    finalXml += '<urlset xmlns="http://www.sitemaps.org/schemas/sitemap/0.9"\n';
    finalXml += '        xmlns:xhtml="http://www.w3.org/1999/xhtml"';
    
    // Add AI namespace if we have AI-enhanced products OR if AI sitemap is explicitly enabled
    if (hasAnyAIProducts || isAISitemapEnabled) {
      finalXml += '\n        xmlns:ai="http://www.aidata.org/schemas/sitemap/1.0"';
    }
    
    finalXml += '>\n';
    finalXml += xml; // Add all product/collection/page entries
    finalXml += '</urlset>\n';
    
    // Replace xml with finalXml
    xml = finalXml;
    
    // === FINALIZE TOKEN USAGE ===
    if (reservationId && totalAITokens > 0) {
      try {
        const { default: TokenBalance } = await import('../db/TokenBalance.js');
        const tokenBalance = await TokenBalance.getOrCreate(normalizedShop);
        await tokenBalance.finalizeReservation(reservationId, totalAITokens);
        
        // CRITICAL: Invalidate cache so new token balance is immediately visible
        try {
          const cacheService = await import('../services/cacheService.js');
          await cacheService.default.invalidateShop(normalizedShop);
        } catch (cacheErr) {
          console.error('[AI-SITEMAP] Failed to invalidate cache:', cacheErr);
        }
      } catch (tokenErr) {
        console.error('[AI-SITEMAP] Error finalizing token usage:', tokenErr);
      }
    }
    // === END TOKEN FINALIZATION ===
    
    // Save to database
    
    const { default: Sitemap } = await import('../db/Sitemap.js');
    const sitemapDoc = await Sitemap.findOneAndUpdate(
      { shop: normalizedShop },
      {
        shop: normalizedShop,
        generatedAt: new Date(),
        url: primaryDomain + '/sitemap.xml',
        productCount: allProducts.length,
        size: xml.length,
        plan: plan,
        status: 'completed',
        content: xml,
        isAiEnhanced: isAISitemapEnabled
      },
      { upsert: true, new: true }
    );
    
    return {
      success: true,
      shop: normalizedShop,
      productCount: allProducts.length,
      size: xml.length,
      aiEnabled: isAISitemapEnabled
    };
    
  } catch (error) {
    console.error('[SITEMAP-CORE] Error:', error);
    
    // CRITICAL: If we reserved tokens but generation failed, refund them!
    if (reservationId) {
      try {
        const { default: TokenBalance } = await import('../db/TokenBalance.js');
        const tokenBalance = await TokenBalance.getOrCreate(normalizedShop);
        
        // Refund the full reserved amount (0 actual usage)
        await tokenBalance.finalizeReservation(reservationId, 0);
        
        console.log(`[SITEMAP-CORE] Refunded reserved tokens due to error (reservation: ${reservationId})`);
        
        // Invalidate cache
        try {
          const cacheService = await import('../services/cacheService.js');
          await cacheService.default.invalidateShop(normalizedShop);
        } catch (cacheErr) {
          console.error('[SITEMAP-CORE] Failed to invalidate cache:', cacheErr);
        }
      } catch (tokenErr) {
        console.error('[SITEMAP-CORE] Error refunding tokens after failure:', tokenErr);
      }
    }
    
    throw error;
  }
}

// Handler functions
// PHASE 4: Async generation with queue system
async function handleGenerate(req, res) {
  try {
    const shop = normalizeShop(req.query.shop || req.body.shop);
    if (!shop) {
      console.error('[SITEMAP] Missing shop parameter');
      return res.status(400).json({ error: 'Missing shop parameter' });
    }
    
    // Check if force-sync (skip queue for immediate generation - for viewing)
    const forceSync = req.query.force === 'true';
    
    if (forceSync) {
      // View existing sitemap (DO NOT regenerate - it would overwrite AI-enhanced version!)
      // Simply read from database and return
      const sitemapDoc = await Sitemap.findOne({ shop }).select('+content').lean();
      if (!sitemapDoc?.content) {
        return res.status(404).json({ error: 'No sitemap found. Please generate one first from Settings.' });
      }
      
      res.set({
        'Content-Type': 'application/xml; charset=utf-8',
        'Cache-Control': 'public, max-age=3600',
        'X-Robots-Tag': 'noindex'
      });
      return res.send(sitemapDoc.content);
    }
    
    // PHASE 4: Add to queue for async generation
    const jobInfo = await sitemapQueue.addJob(shop, async () => {
      return await generateSitemapCore(shop);
    });
    
    // Return immediate response
    return res.json({
      success: true,
      message: jobInfo.queued 
        ? 'Sitemap generation started' 
        : jobInfo.message,
      job: {
        queued: jobInfo.queued,
        position: jobInfo.position,
        estimatedTime: jobInfo.estimatedTime,
        message: jobInfo.message
      }
    });
    
  } catch (err) {
    console.error('[SITEMAP] Generation error:', err);
    return res.status(err.status || 500).json({ 
      error: err.message || 'Failed to generate sitemap' 
    });
  }
}

async function handleInfo(req, res) {
  try {
    const shop = normalizeShop(req.query.shop);
    if (!shop) {
      return res.status(400).json({ error: 'Missing shop parameter' });
    }
    
    const { limit, collections: collectionLimit, plan } = await getPlanLimits(shop);
    
    // Check if sitemap exists
    const existingSitemap = await Sitemap.findOne({ shop }).select('-content').lean();
    
    // Get actual product count
    const countData = await shopGraphQL(shop, `
      query {
        productsCount {
          count
        }
      }
    `);
    
    const productCount = countData.productsCount?.count || 0;
    const includesCollections = collectionLimit > 0;
    
    const response = {
      shop,
      plan,
      productCount,
      limits: {
        products: limit,
        collections: collectionLimit
      },
      features: {
        products: true,
        collections: includesCollections,
        multiLanguage: true,
        aiOptimized: true,
        structuredData: true,
        bullets: true,
        faq: true
      },
      url: `https://${shop}/sitemap.xml`,
      generated: !!existingSitemap,
      generatedAt: existingSitemap?.generatedAt || null,
      lastProductCount: existingSitemap?.productCount || 0,
      size: existingSitemap?.size || 0,
      isAiEnhanced: existingSitemap?.isAiEnhanced || false
    };
    
    return res.json(response);
    
  } catch (err) {
    console.error('[SITEMAP] Info error:', err);
    return res.status(err.status || 500).json({ 
      error: err.message || 'Failed to get sitemap info' 
    });
  }
}

async function handleProgress(req, res) {
  // Deprecated - use /status endpoint for queue status
  res.json({ status: 'completed', progress: 100, message: 'Use /api/sitemap/status for queue status' });
}

// PHASE 4: Queue status endpoint
async function handleStatus(req, res) {
  try {
    const shop = normalizeShop(req.query.shop);
    if (!shop) {
      return res.status(400).json({ error: 'Missing shop parameter' });
    }
    
    // Get job status from queue
    const jobStatus = await sitemapQueue.getJobStatus(shop);
    
    // Get shop sitemap status from DB
    const shopDoc = await Shop.findOne({ shop }).select('sitemapStatus').lean();
    
    // Get last generated sitemap info
    const sitemapDoc = await Sitemap.findOne({ shop }).select('-content').lean();
    
    // Determine overall status for frontend
    const isGenerating = jobStatus.status === 'processing' || jobStatus.status === 'queued';
    const inProgress = shopDoc?.sitemapStatus?.inProgress || false;
    
    res.json({
      shop,
      // Overall status for frontend
      inProgress: isGenerating || inProgress,
      status: jobStatus.status,
      message: jobStatus.message,
      // Queue details
      queue: {
        status: jobStatus.status,
        message: jobStatus.message,
        position: jobStatus.position || null,
        queueLength: jobStatus.queueLength,
        estimatedTime: jobStatus.estimatedTime || null
      },
      // Last generated sitemap info
      sitemap: {
        exists: !!sitemapDoc,
        generatedAt: sitemapDoc?.generatedAt || null,
        productCount: sitemapDoc?.productCount || 0,
        size: sitemapDoc?.size || 0,
        isAiEnhanced: sitemapDoc?.isAiEnhanced || false
      },
      // DEBUG: Log isAiEnhanced value
      _debug_isAiEnhanced: sitemapDoc?.isAiEnhanced,
      // Detailed shop status from DB
      shopStatus: shopDoc?.sitemapStatus || null
    });
    
  } catch (err) {
    console.error('[SITEMAP] Status error:', err);
    res.status(500).json({ error: 'Failed to check status' });
  }
}

// Add new function to serve saved sitemap
async function serveSitemap(req, res) {
  try {
    const shop = normalizeShop(req.query.shop || req.params.shop);
    if (!shop) {
      console.error('[SITEMAP] Missing shop parameter');
      return res.status(400).send('Missing shop parameter');
    }
    
    const forceRegenerate = req.query.force === 'true';
    const enableAIEnhancement = req.query.ai === 'true';
    
    // Check if we should force regenerate
    if (forceRegenerate) {
      try {
        // Pass AI enhancement flag if specified
        const result = await generateSitemapCore(shop, { enableAIEnhancement });
        
        // Get the newly generated sitemap
        const newSitemapDoc = await Sitemap.findOne({ shop }).select('+content').lean().exec();
        if (newSitemapDoc && newSitemapDoc.content) {
          res.set({
            'Content-Type': 'application/xml; charset=utf-8',
            'Cache-Control': 'public, max-age=3600',
            'Last-Modified': new Date(newSitemapDoc.generatedAt).toUTCString()
          });
          return res.send(newSitemapDoc.content);
        }
      } catch (genErr) {
        console.error('[SITEMAP] Failed to generate sitemap:', genErr);
        return res.status(500).send('Failed to generate sitemap');
      }
    }
    
    // Get saved sitemap with content - use .lean() for better performance
    const sitemapDoc = await Sitemap.findOne({ shop }).select('+content').lean().exec();
    
    if (!sitemapDoc || !sitemapDoc.content) {
      // Try to generate new one if none exists
      try {
        const result = await generateSitemapCore(shop, { enableAIEnhancement });
        
        // Get the newly generated sitemap
        const newSitemapDoc = await Sitemap.findOne({ shop }).select('+content').lean().exec();
        if (newSitemapDoc && newSitemapDoc.content) {
          res.set({
            'Content-Type': 'application/xml; charset=utf-8',
            'Cache-Control': 'public, max-age=3600',
            'Last-Modified': new Date(newSitemapDoc.generatedAt).toUTCString()
          });
          return res.send(newSitemapDoc.content);
        }
      } catch (genErr) {
        console.error('[SITEMAP] Failed to generate sitemap:', genErr);
      }
      
      return res.status(404).send('Sitemap not found. Please generate it first.');
    }
    
    // Serve the saved sitemap
    res.set({
      'Content-Type': 'application/xml; charset=utf-8',
      'Cache-Control': 'public, max-age=3600',
      'Last-Modified': new Date(sitemapDoc.generatedAt).toUTCString()
    });
    res.send(sitemapDoc.content);
    
  } catch (err) {
    console.error('[SITEMAP] Serve error:', err);
    res.status(500).send('Failed to serve sitemap');
  }
}

// Public sitemap endpoint (no authentication required)
async function handlePublicSitemap(req, res) {
  const shop = normalizeShop(req.query.shop);
  if (!shop) {
    console.error('[PUBLIC_SITEMAP] Missing shop parameter');
    return res.status(400).send('Missing shop parameter. Use: /api/sitemap/public?shop=your-shop.myshopify.com');
  }
  
  try {
    // Check for cached sitemap
    const cachedSitemap = await Sitemap.findOne({ shop }).select('+content').lean().exec();
    
    if (cachedSitemap && cachedSitemap.content) {
      
      res.set({
        'Content-Type': 'application/xml; charset=utf-8',
        'Cache-Control': 'public, max-age=21600', // 6 hours
        'Last-Modified': new Date(cachedSitemap.generatedAt).toUTCString(),
        'X-Sitemap-Cache': 'HIT',
        'X-Sitemap-Generated': cachedSitemap.generatedAt,
        'X-Sitemap-Products': cachedSitemap.productCount?.toString() || '0'
      });
      return res.send(cachedSitemap.content);
    } else {
      return res.status(404).send(`
Sitemap not found for shop: ${shop}

To generate a sitemap:
1. Install the indexAIze - Unlock AI Search app in your Shopify admin
2. Go to the Sitemap section and click "Generate Sitemap"
3. Your sitemap will be available at this URL

App URL: ${process.env.APP_URL || 'YOUR_APP_URL'}/?shop=${encodeURIComponent(shop)}
      `);
    }
  } catch (error) {
    console.error('[PUBLIC_SITEMAP] Error:', error);
    res.status(500).send(`Failed to serve sitemap: ${error.message}`);
  }
}

// Public sitemap endpoint (no authentication required) - simplified version
async function servePublicSitemap(req, res) {
  try {
    const shop = normalizeShop(req.query.shop);
    if (!shop) {
      console.error('[PUBLIC_SITEMAP] Missing shop parameter');
      return res.status(400).send('Missing shop parameter. Use: ?shop=your-shop.myshopify.com');
    }
    
    // Get saved sitemap with content
    const sitemapDoc = await Sitemap.findOne({ shop }).select('+content').lean().exec();
    
    if (!sitemapDoc || !sitemapDoc.content) {
      return res.status(404).send(`
Sitemap not found for shop: ${shop}

To generate a sitemap:
1. Install the indexAIze - Unlock AI Search app in your Shopify admin
2. Go to the Sitemap section and click "Generate Sitemap"
3. Your sitemap will be available at this URL

App URL: ${process.env.APP_URL || 'YOUR_APP_URL'}/?shop=${encodeURIComponent(shop)}
      `);
    }
    
    // Serve the saved sitemap
    res.set({
      'Content-Type': 'application/xml; charset=utf-8',
      'Cache-Control': 'public, max-age=21600', // 6 hours
      'Last-Modified': new Date(sitemapDoc.generatedAt).toUTCString(),
      'X-Sitemap-Cache': 'HIT',
      'X-Sitemap-Generated': sitemapDoc.generatedAt,
      'X-Sitemap-Products': sitemapDoc.productCount?.toString() || '0'
    });
    res.send(sitemapDoc.content);
    
  } catch (err) {
    console.error('[PUBLIC_SITEMAP] Error:', err);
    res.status(500).send(`Failed to serve sitemap: ${err.message}`);
  }
}

// Mount routes on router
router.get('/info', handleInfo);
router.get('/progress', handleProgress);
router.get('/status', handleStatus); // PHASE 4: Queue status
router.post('/generate', handleGenerate); // POST generates new sitemap
router.get('/generate', serveSitemap); // GET returns saved sitemap
router.get('/view', serveSitemap); // Alternative endpoint to view sitemap
router.get('/public', servePublicSitemap); // Public endpoint (no auth required)

// Export default router
// Export the generate function for background regeneration
export { handleGenerate as generateSitemap, generateSitemapCore };

export default router;<|MERGE_RESOLUTION|>--- conflicted
+++ resolved
@@ -307,17 +307,6 @@
               // NOTE: We check ONLY inTrial, NOT isActive! Status is 'active' during trial.
               // Only block if: has included tokens plan + in trial + not activated + no purchased tokens
               if (hasIncludedTokens && inTrial && !isActivated && !hasPurchasedTokens && isBlockedInTrial(feature)) {
-<<<<<<< HEAD
-                // Return error response instead of generating basic sitemap
-                return res.status(402).json({
-                  error: 'AI-Optimized Sitemap is locked during trial period',
-                  trialRestriction: true,
-                  requiresActivation: true,
-                  trialEndsAt: subscription.trialEndsAt,
-                  currentPlan: subscription.plan,
-                  message: 'Activate your plan to unlock AI-Optimized Sitemap with included tokens'
-                });
-=======
                 // Throw error instead of generating basic sitemap
                 const trialError = new Error('TRIAL_RESTRICTION');
                 trialError.code = 'TRIAL_RESTRICTION';
@@ -326,34 +315,12 @@
                 trialError.trialEndsAt = subscription.trialEndsAt;
                 trialError.currentPlan = subscription.plan;
                 throw trialError;
->>>>>>> bd30637e
               } else if (tokenBalance.hasBalance(tokenEstimate.withMargin)) {
                 // Has tokens AND (plan active OR trial ended OR purchased tokens) → Reserve tokens
                 const reservation = tokenBalance.reserveTokens(tokenEstimate.withMargin, feature, { shop: normalizedShop });
                 reservationId = reservation.reservationId;
                 await reservation.save();
               } else {
-<<<<<<< HEAD
-                // Insufficient tokens → Return error for purchase
-                const planKey = (subscription?.plan || 'starter').toLowerCase().replace(/\s+/g, '_');
-                const needsUpgrade = !['professional_plus', 'growth_plus', 'growth_extra', 'enterprise'].includes(planKey);
-                
-                return res.status(402).json({
-                  error: 'Insufficient tokens for AI-Optimized Sitemap',
-                  requiresPurchase: true,
-                  needsUpgrade: needsUpgrade,
-                  minimumPlanForFeature: needsUpgrade ? 'Growth Extra' : null,
-                  currentPlan: subscription?.plan,
-                  tokensRequired: tokenEstimate.estimated,
-                  tokensWithMargin: tokenEstimate.withMargin,
-                  tokensAvailable: tokenBalance.balance,
-                  tokensNeeded: tokenEstimate.withMargin - tokenBalance.balance,
-                  feature,
-                  message: needsUpgrade 
-                    ? 'Purchase more tokens or upgrade to Growth Extra plan for AI-Optimized Sitemap'
-                    : 'You need more tokens to use AI-Optimized Sitemap'
-                });
-=======
                 // Insufficient tokens → Throw error for purchase
                 const currentPlanKey = (subscription?.plan || 'starter').toLowerCase().replace(/\s+/g, '_');
                 const needsUpgrade = !['professional_plus', 'growth_plus', 'growth_extra', 'enterprise'].includes(currentPlanKey);
@@ -369,7 +336,6 @@
                 tokenError.tokensAvailable = tokenBalance.balance;
                 tokenError.tokensNeeded = tokenEstimate.withMargin - tokenBalance.balance;
                 throw tokenError;
->>>>>>> bd30637e
               }
             }
           }
