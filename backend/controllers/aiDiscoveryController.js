// backend/controllers/aiDiscoveryController.js
import express from 'express';
import aiDiscoveryService from '../services/aiDiscoveryService.js';
import AIDiscoverySettings from '../db/AIDiscoverySettings.js';
import { shopGraphQL as originalShopGraphQL } from './seoController.js';
import { validateRequest } from '../middleware/shopifyAuth.js';
import { resolveShopToken } from '../utils/tokenResolver.js';
import { buildStoreContext } from '../utils/storeContextBuilder.js';
import { estimateTokensWithMargin } from '../billing/tokenConfig.js';

// Helper function to normalize plan names
const normalizePlan = (plan) => {
  return (plan || 'starter').toLowerCase().replace(' ', '_');
};

// Use originalShopGraphQL directly - token resolution is handled by /api middleware

const router = express.Router();

// Token resolution is now handled by the /api middleware

/**
 * GET /api/ai-discovery/settings
 */
router.get('/ai-discovery/settings', validateRequest(), async (req, res) => {
  try {
    const shop = req.shopDomain;
    
    // The token is already available in res.locals from the /api middleware
    const accessToken = res.locals.shopify?.session?.accessToken || req.shopAccessToken;
    
    if (!accessToken) {
      throw new Error('No access token available');
    }
    
    const session = {
      shop: shop,
      accessToken: accessToken
    };
    
    // Get current plan
    const Q = `
      query PlansMe($shop:String!) {
        plansMe(shop:$shop) {
          plan
        }
      }
    `;
    const planResponse = await fetch(`${process.env.APP_URL}/graphql`, {
      method: 'POST',
      headers: { 'Content-Type': 'application/json' },
      body: JSON.stringify({ query: Q, variables: { shop } }),
    });
    const planRes = await planResponse.json();
    if (planRes?.errors?.length) throw new Error(planRes.errors[0]?.message || 'GraphQL error');
    const planData = planRes?.data?.plansMe;
    const rawPlan = planData.plan || 'starter';
    const normalizedPlan = rawPlan.toLowerCase().replace(/\s+/g, '_');
    
    // Get saved settings
    const savedSettings = await aiDiscoveryService.getSettings(shop, session);

    // Get default structure for the plan
    const defaultSettings = aiDiscoveryService.getDefaultSettings(normalizedPlan);

    // IMPORTANT: For new shops, all features should be false by default
    const defaultFeatures = {
      productsJson: false,
      aiSitemap: false,
      welcomePage: false,
      collectionsJson: false,
      autoRobotsTxt: false,
      storeMetadata: false,
      schemaData: false
    };

    // Check if this is a "fresh" shop
    // Since getSettings() always returns defaultSettings when no saved settings exist,
    // we need to check if this is the default state (all features false)
    const allFeaturesFalse = savedSettings.features && 
                             Object.values(savedSettings.features).every(val => val === false);

    // Also check if updatedAt is missing or very recent (indicating fresh default settings)
    const hasRecentDefaultTimestamp = !savedSettings.updatedAt || 
                                     (new Date(savedSettings.updatedAt) > new Date(Date.now() - 5 * 60 * 1000)); // 5 minutes ago

    const isFreshShop = allFeaturesFalse && hasRecentDefaultTimestamp;

    // Check if AI-Optimized Sitemap exists in database
    const { default: Sitemap } = await import('../db/Sitemap.js');
    const existingSitemap = await Sitemap.findOne({ shop }).select('isAiEnhanced updatedAt').lean();
    const hasAiSitemap = existingSitemap && existingSitemap.isAiEnhanced === true;
    
    // Check if Advanced Schema Data exists in database
    const { default: AdvancedSchema } = await import('../db/AdvancedSchema.js');
    const existingSchema = await AdvancedSchema.findOne({ shop }).select('schemas generatedAt').lean();
    const hasAdvancedSchema = existingSchema && existingSchema.schemas && existingSchema.schemas.length > 0;
    
    // Get total products count for token estimation (Advanced Schema uses ALL products)
    const { default: Product } = await import('../db/Product.js');
    const totalProductCount = await Product.countDocuments({ shop });

    const mergedFeatures = isFreshShop ? defaultFeatures : savedSettings.features;
    
    // If AI Sitemap already exists, uncheck the checkbox to prevent accidental re-generation
    if (hasAiSitemap && mergedFeatures?.aiSitemap) {
      mergedFeatures.aiSitemap = false;
    }
    
    // If Advanced Schema already exists, uncheck the checkbox to prevent accidental re-generation
    if (hasAdvancedSchema && mergedFeatures?.schemaData) {
      mergedFeatures.schemaData = false;
    }
    
    const mergedSettings = {
      plan: rawPlan,
      availableBots: defaultSettings.availableBots,
      bots: savedSettings.bots || defaultSettings.bots,
      features: mergedFeatures,
      richAttributes: savedSettings.richAttributes || defaultSettings.richAttributes,
      advancedSchemaEnabled: savedSettings.advancedSchemaEnabled || false,
      updatedAt: savedSettings.updatedAt || new Date().toISOString(),
      hasAiSitemap: hasAiSitemap, // NEW: indicate if AI sitemap exists
      hasAdvancedSchema: hasAdvancedSchema, // NEW: indicate if Advanced Schema exists
      productCount: totalProductCount // For token estimation in modals
    };

    // Prevent caching so productCount is always fresh
    res.set('Cache-Control', 'no-cache, no-store, must-revalidate');
    res.json(mergedSettings);
  } catch (error) {
    console.error('Failed to get AI Discovery settings:', error);
    res.status(500).json({ error: error.message });
  }
});

/**
 * POST /api/ai-discovery/settings
 */
router.post('/ai-discovery/settings', validateRequest(), async (req, res) => {
  try {
    const shop = req.shopDomain;
    const { bots, features, advancedSchemaEnabled, richAttributes } = req.body;
    
    if (!bots || !features) {
      return res.status(400).json({ error: 'Missing required fields' });
    }
    
    // === TRIAL & TOKEN CHECK FOR AI SITEMAP ===
    // Check if trying to enable AI Sitemap
    if (features?.aiSitemap === true) {
      const Subscription = (await import('../db/Subscription.js')).default;
      const TokenBalance = (await import('../db/TokenBalance.js')).default;
      const { isBlockedInTrial } = await import('../billing/tokenConfig.js');
      
      const subscription = await Subscription.findOne({ shop });
      const planKey = (subscription?.plan || 'starter').toLowerCase().replace(/\s+/g, '_');
      
      // Check trial status
      const now = new Date();
      const inTrial = subscription?.trialEndsAt && now < new Date(subscription.trialEndsAt);
      const isActivated = !!subscription?.activatedAt;
      
      // Check tokens - CRITICAL: Always fetch FRESH data from DB (no cache)
      // Use getOrCreate but ensure we're reading fresh data from DB
      let tokenBalance = await TokenBalance.getOrCreate(shop);
      
      // CRITICAL FIX: After getOrCreate, reload from DB to get latest data
      // This ensures we see tokens that were just purchased in a parallel request
      tokenBalance = await TokenBalance.findOne({ shop });
      
      if (!tokenBalance) {
        // Should never happen after getOrCreate, but handle gracefully
        tokenBalance = await TokenBalance.create({ shop, balance: 0, totalPurchased: 0, totalUsed: 0 });
      }
      
      const hasPurchasedTokens = tokenBalance.totalPurchased > 0;
      const hasTokenBalance = tokenBalance.balance > 0;
      
      // Check if plan has included tokens
      const includedTokensPlans = ['growth_extra', 'enterprise'];
      const hasIncludedTokens = includedTokensPlans.includes(planKey);
      
      // PRIORITY 1: If included tokens plan (Growth Extra/Enterprise) in trial without activation
      // → Show "Activate Plan or Buy Tokens" modal (TrialActivationModal)
      // This check MUST come BEFORE insufficient tokens check to show the correct modal!
      if (hasIncludedTokens && inTrial && !isActivated && !hasPurchasedTokens && !hasTokenBalance && isBlockedInTrial('ai-sitemap-optimized')) {
        return res.status(402).json({
          error: 'AI-Optimized Sitemap is locked during trial period',
          trialRestriction: true,
          requiresActivation: true,
          trialEndsAt: subscription.trialEndsAt,
          currentPlan: subscription.plan,
          feature: 'ai-sitemap-optimized',
          message: 'Activate your plan to unlock AI-Optimized Sitemap with included tokens'
        });
      }
      
      // PRIORITY 2: If NO tokens at all (no purchased, no balance) → show purchase modal
      // This applies to plans WITHOUT included tokens (Starter, Professional, Growth, Plus plans)
      // OR to users who already have purchased tokens but used them all
      if (!hasPurchasedTokens && !hasTokenBalance) {
<<<<<<< HEAD
=======
        // Use base estimate (actual will be calculated at generation time based on product count)
        const baseEstimate = estimateTokensWithMargin('ai-sitemap-optimized', { productCount: 0 });
>>>>>>> bd30637e
        return res.status(402).json({
          error: 'Insufficient tokens for AI-Optimized Sitemap',
          requiresPurchase: true,
          currentPlan: subscription?.plan,
          tokensAvailable: 0,
<<<<<<< HEAD
          tokensNeeded: 10000,
=======
          tokensNeeded: baseEstimate.withMargin,
>>>>>>> bd30637e
          feature: 'ai-sitemap-optimized',
          message: 'Purchase tokens to enable AI-Optimized Sitemap'
        });
      }
    }
    // === END TRIAL & TOKEN CHECK ===
    
    // The token is already available in res.locals from the /api middleware
    const accessToken = res.locals.shopify?.session?.accessToken || req.shopAccessToken;
    
    if (!accessToken) {
      throw new Error('No access token available');
    }
    
    const session = {
      shop: shop,
      accessToken: accessToken
    };
    
    // Save to MongoDB
    const hasEnabledBots = Object.values(bots || {}).some(bot => bot.enabled === true);
    const hasEnabledFeatures = Object.values(features || {}).some(f => f === true);
    const enabled = hasEnabledBots || hasEnabledFeatures; // Enable if either bots OR features are selected
    
    const settings = await AIDiscoverySettings.findOneAndUpdate(
      { shop },
      { 
        shop,
        bots: bots || {},
        features: features || {},
        richAttributes: richAttributes || {},
        enabled,
        advancedSchemaEnabled: advancedSchemaEnabled || false,
        updatedAt: Date.now()
      },
      { upsert: true, new: true }
    );
    
    // Update in Shopify metafields
    await aiDiscoveryService.updateSettings(shop, session, {
      bots,
      features,
      richAttributes,
      advancedSchemaEnabled
    });
    
    res.json({ success: true, settings });
  } catch (error) {
    console.error('[AI-DISCOVERY] Error:', error);
    res.status(500).json({ error: error.message });
  }
});

/**
 * GET /api/ai-discovery/simulate
 * AI-powered simulation endpoint for AI Testing page
 * Uses real store data + Gemini Flash Lite to generate realistic responses
 */
router.get('/ai-discovery/simulate', validateRequest(), async (req, res) => {
  try {
    const shop = req.shopDomain;
    const { type, question } = req.query;
    
    if (!type) {
      return res.status(400).json({ error: 'Missing type parameter' });
    }
    
    if (type === 'custom' && !question) {
      return res.status(400).json({ error: 'Missing question parameter for custom type' });
    }
    
    // === TOKEN CHECKING ===
    // Import necessary modules for token checking
    const Subscription = (await import('../db/Subscription.js')).default;
    const TokenBalance = (await import('../db/TokenBalance.js')).default;
    
    // Get subscription and plan
    const subscription = await Subscription.findOne({ shop });
    const planKey = subscription?.plan?.toLowerCase().replace(/\s+/g, '_') || 'starter';
    
    // Starter plan: Block with upgrade modal
    if (planKey === 'starter') {
      return res.status(402).json({
        error: 'AI Testing requires plan upgrade',
        requiresUpgrade: true,
        minimumPlan: 'Professional',
        currentPlan: subscription?.plan || 'Starter',
        message: 'AI Testing is available starting from Professional plan'
      });
    }
    
    // Professional & Growth: Check tokens
    if (planKey === 'professional' || planKey === 'growth') {
      const tokenBalance = await TokenBalance.findOne({ shop });
      const estimatedTokens = 5000; // Estimate for simulation
      
      if (!tokenBalance || tokenBalance.balance < estimatedTokens) {
        return res.status(402).json({
          error: 'Insufficient tokens',
          requiresPurchase: true,
          currentPlan: subscription?.plan,
          tokensRequired: estimatedTokens,
          tokensAvailable: tokenBalance?.balance || 0,
          tokensNeeded: estimatedTokens - (tokenBalance?.balance || 0),
          message: 'Purchase tokens to use AI Testing'
        });
      }
      
      // Reserve tokens
      const reservation = tokenBalance.reserveTokens(estimatedTokens, 'ai-simulation', { type, question: question?.substring(0, 50) });
      await tokenBalance.save();
      
      // Store reservationId for later adjustment
      res.locals.tokenReservationId = reservation.reservationId;
      res.locals.tokenBalance = tokenBalance;
    }
    
    // Growth Extra & Enterprise: Has included tokens, just track usage
    // (token consumption will be tracked at the end)
    // === END TOKEN CHECKING ===
    
    // The token is already available in res.locals from the /api middleware
    const accessToken = res.locals.shopify?.session?.accessToken || req.shopAccessToken;
    
    if (!accessToken) {
      throw new Error('No access token available');
    }
    
    // Build comprehensive STORE CONTEXT (includes Store Metadata: shipping, returns, etc.)
    const contextText = await buildStoreContext(shop, { includeProductAnalysis: true });
    
    // Prepare question text based on type
    let questionText = '';
    switch (type) {
      case 'products':
        questionText = 'What products does this store sell? Be specific about product types and examples.';
        break;
      case 'business':
        questionText = 'Tell me about this business (what it offers, who it serves, key value).';
        break;
      case 'categories':
        questionText = 'What product categories does this store have?';
        break;
      case 'contact':
        questionText = "What is this store's contact information (email, phone, address)?";
        break;
      case 'custom':
        questionText = String(question);
        break;
      default:
        questionText = 'Provide general information about this store.';
    }
    
    // Final prompt for the AI model
    const contextPrompt = `${contextText}

CUSTOMER QUESTION:
"${questionText}"

Please answer using ONLY the facts from the STORE CONTEXT above.
If exact details (e.g., delivery times) are not specified, say:
"I don’t have that information. Please check the website or contact support."
Keep the answer concise (2–3 sentences).`;
    
    // Call Gemini Flash Lite for AI response (paid model with tokens)
    const OPENROUTER_API_KEY = process.env.OPENROUTER_API_KEY;
    const AI_MODEL = 'google/gemini-2.5-flash-lite';
    
    if (!OPENROUTER_API_KEY) {
      console.warn('[AI-SIMULATE] No OpenRouter API key, using fallback');
      return res.json({ 
        response: 'AI simulation is temporarily unavailable. Please configure API keys.',
        fallback: true 
      });
    }
    
    const aiResponse = await fetch('https://openrouter.ai/api/v1/chat/completions', {
      method: 'POST',
      headers: {
        'Authorization': `Bearer ${OPENROUTER_API_KEY}`,
        'Content-Type': 'application/json',
        'HTTP-Referer': process.env.OPENROUTER_SITE_URL || process.env.APP_URL || 'https://indexaize.com',
        'X-Title': 'indexAIze - Unlock AI Search'
      },
      body: JSON.stringify({
        model: AI_MODEL,
        messages: [
          {
            role: 'system',
            content: 'You are a helpful AI assistant for an e-commerce store. Answer questions naturally and conversationally based on the provided STORE CONTEXT. Be specific and accurate. Keep responses concise (2-3 sentences). Do not invent details.'
          },
          {
            role: 'user',
            content: contextPrompt
          }
        ],
        temperature: 0.7
      })
    });
    
    if (!aiResponse.ok) {
      const errorText = await aiResponse.text();
      console.error('[AI-SIMULATE] OpenRouter error:', errorText);
      throw new Error(`AI API error: ${aiResponse.statusText}`);
    }
    
    const aiData = await aiResponse.json();
    const generatedResponse = aiData.choices[0]?.message?.content || 'Unable to generate response';
    const actualTokens = aiData.usage?.total_tokens || 0;
    
    // === TOKEN CONSUMPTION TRACKING ===
    if (res.locals.tokenBalance && res.locals.tokenReservationId) {
      // Professional & Growth: Finalize reservation with actual usage
      const tokenBalance = res.locals.tokenBalance;
      const reservationId = res.locals.tokenReservationId;
      
      // Finalize reservation (this will refund the difference between estimated and actual)
      await tokenBalance.finalizeReservation(reservationId, actualTokens);
    } else {
      // Growth Extra & Enterprise: Deduct from included tokens balance
      const TokenBalance = (await import('../db/TokenBalance.js')).default;
      const tokenBalance = await TokenBalance.findOne({ shop });
      
      if (tokenBalance && actualTokens > 0) {
        // Deduct from balance (included tokens)
        tokenBalance.balance = Math.max(0, tokenBalance.balance - actualTokens);
        tokenBalance.totalUsed = (tokenBalance.totalUsed || 0) + actualTokens;
        await tokenBalance.save();
      }
    }
    
    // Invalidate cache so new token balance is immediately visible
    try {
      const cacheService = await import('../services/cacheService.js');
      await cacheService.default.invalidateShop(shop);
    } catch (cacheErr) {
      console.error('[AI-DISCOVERY] Failed to invalidate cache:', cacheErr);
    }
    // === END TOKEN TRACKING ===
    
    res.json({ response: generatedResponse });
    
  } catch (error) {
    console.error('[AI-SIMULATE] Error:', error);
    
    // CRITICAL: Refund reserved tokens on error using finalizeReservation (0 actual usage)
    if (res.locals.tokenBalance && res.locals.tokenReservationId) {
      try {
        const tokenBalance = res.locals.tokenBalance;
        const reservationId = res.locals.tokenReservationId;
        
        // Refund the full reserved amount (0 actual usage)
        await tokenBalance.finalizeReservation(reservationId, 0);
        
        // Refunded reserved tokens due to error
        
        // Invalidate cache
        try {
          const shop = res.locals.shop;
          const cacheService = await import('../services/cacheService.js');
          await cacheService.default.invalidateShop(shop);
        } catch (cacheErr) {
          console.error('[AI-SIMULATE] Failed to invalidate cache:', cacheErr);
        }
      } catch (refundError) {
        console.error('[AI-SIMULATE] Error refunding tokens:', refundError);
      }
    }
    
    res.status(500).json({ error: error.message });
  }
});

/**
 * GET /api/ai-discovery/robots-txt
 */
router.get('/ai-discovery/robots-txt', validateRequest(), async (req, res) => {
  try {
    const shop = req.shopDomain;
    
    if (!shop) {
      return res.status(400).json({ error: 'Missing shop parameter' });
    }
    
    // The token is already available in res.locals from the /api middleware
    const accessToken = res.locals.shopify?.session?.accessToken || req.shopAccessToken;
    
    if (!accessToken) {
      throw new Error('No access token available');
    }
    
    const session = {
      shop: shop,
      accessToken: accessToken
    };
    
    const settings = await aiDiscoveryService.getSettings(shop, session);
    const robotsTxt = await aiDiscoveryService.generateRobotsTxt(shop);
    
    // ВАЖНО: Върнете като plain text, не JSON!
    res.type('text/plain').send(robotsTxt);
    
  } catch (error) {
    console.error('[ROBOTS-TXT] ERROR:', error);
    res.status(500).json({ error: error.message });
  }
});

/**
 * POST /api/ai-discovery/apply-robots
 * 
 * ⚠️ CURRENTLY DISABLED - Requires Shopify Protected Scope Approval
 * 
 * This endpoint attempts to automatically write robots.txt.liquid to the store's theme.
 * However, it requires the `write_themes_assets` protected scope which is NOT available
 * without explicit approval from Shopify.
 * 
 * Status: NOT IN USE - Frontend UI does not expose this functionality
 * Alternative: Users manually copy/paste robots.txt via theme editor (Settings page)
 * 
 * To enable in the future:
 * 1. Submit "Online Store Protected Scope Exemption Request" via Shopify Partner Dashboard
 * 2. Wait for Shopify approval for `write_themes_assets` scope
 * 3. Add `write_themes_assets` to server.js scopes
 * 4. Uncomment auto-apply UI in frontend/src/pages/Settings.jsx (line ~1907)
 * 
 * See: https://partners.shopify.com/ (search for protected scope exemption)
 */
router.post('/ai-discovery/apply-robots', validateRequest(), async (req, res) => {
  // Return 501 Not Implemented with clear explanation
  return res.status(501).json({ 
    error: 'Automatic robots.txt installation is temporarily disabled',
    reason: 'Requires Shopify approval for write_themes_assets protected scope',
    alternative: 'Please use manual copy/paste method from Settings page',
    documentation: 'Contact support for manual installation instructions'
  });
  
  /* ORIGINAL CODE - Keep for future use after Shopify approval
  console.log('[APPLY ENDPOINT] Called with body:', req.body);
  
  try {
    const shop = req.shopDomain;
    
    console.log('[APPLY ENDPOINT] Shop:', shop);
    
    // Generate fresh robots.txt
    const robotsTxt = await aiDiscoveryService.generateRobotsTxt(shop);
    console.log('[APPLY ENDPOINT] Generated robots.txt length:', robotsTxt.length);
    console.log('[APPLY ENDPOINT] First 200 chars:', robotsTxt.substring(0, 200));
    
    // Apply to theme
    console.log('[APPLY ENDPOINT] Calling applyRobotsTxt...');
    const result = await applyRobotsTxt(shop, robotsTxt);
    console.log('[APPLY ENDPOINT] Result:', result);
    
    res.json(result);
  } catch (error) {
    console.error('[APPLY ENDPOINT] Error:', error.message);
    console.error('[APPLY ENDPOINT] Stack:', error.stack);
    res.status(500).json({ 
      error: error.message,
      stack: error.stack 
    });
  }
  */
});

/**
 * DELETE /api/ai-discovery/settings - Reset settings to defaults
 */
router.delete('/ai-discovery/settings', validateRequest(), async (req, res) => {
  try {
    const shop = req.shopDomain;
    
    // The token is already available in res.locals from the /api middleware
    const accessToken = res.locals.shopify?.session?.accessToken || req.shopAccessToken;
    
    if (!accessToken) {
      throw new Error('No access token available');
    }
    
    const session = { accessToken: accessToken };
    
    // Delete metafield
    const response = await fetch(
      `https://${shop}/admin/api/2024-07/metafields.json?namespace=ai_discovery&key=settings&owner_resource=shop`,
      {
        headers: {
          'X-Shopify-Access-Token': session.accessToken,
          'Content-Type': 'application/json'
        }
      }
    );
    
    if (response.ok) {
      const data = await response.json();
      const metafield = data.metafields?.[0];
      
      if (metafield) {
        await fetch(
          `https://${shop}/admin/api/2024-07/metafields/${metafield.id}.json`,
          {
            method: 'DELETE',
            headers: {
              'X-Shopify-Access-Token': session.accessToken
            }
          }
        );
      }
    }
    
    // NEW: Delete robots.txt redirect
    const redirectsResponse = await fetch(
      `https://${shop}/admin/api/2024-07/redirects.json?path=/robots.txt`,
      {
        headers: {
          'X-Shopify-Access-Token': session.accessToken
        }
      }
    );
    
    if (redirectsResponse.ok) {
      const redirectsData = await redirectsResponse.json();
      for (const redirect of redirectsData.redirects || []) {
        await fetch(
          `https://${shop}/admin/api/2024-07/redirects/${redirect.id}.json`,
          {
            method: 'DELETE',
            headers: {
              'X-Shopify-Access-Token': session.accessToken
            }
          }
        );
      }
    }
    
    // Clear cache
    aiDiscoveryService.cache.clear();
    
    res.json({ success: true, message: 'All settings and configurations reset' });
  } catch (error) {
    console.error('Failed to reset settings:', error);
    res.status(500).json({ error: error.message });
  }
});

/**
 * GET /api/ai-discovery/test-assets - Test endpoint to check theme assets
 */
router.get('/ai-discovery/test-assets', validateRequest(), async (req, res) => {
  try {
    const shop = req.shopDomain;
    
    // The token is already available in res.locals from the /api middleware
    const accessToken = res.locals.shopify?.session?.accessToken || req.shopAccessToken;
    
    if (!accessToken) {
      throw new Error('No access token available');
    }
    
    const session = {
      shop: shop,
      accessToken: accessToken
    };
    
    // Get theme
    const themesResponse = await fetch(
      `https://${shop}/admin/api/2024-07/themes.json`,
      { headers: { 'X-Shopify-Access-Token': accessToken } }
    );
    
    const themesData = await themesResponse.json();
    const activeTheme = themesData.themes?.find(t => t.role === 'main');
    
    // List all assets
    const assetsResponse = await fetch(
      `https://${shop}/admin/api/2024-07/themes/${activeTheme.id}/assets.json`,
      { headers: { 'X-Shopify-Access-Token': accessToken } }
    );
    
    const assetsData = await assetsResponse.json();
    
    res.json({
      theme: activeTheme.name,
      totalAssets: assetsData.assets?.length,
      robotsFiles: assetsData.assets?.filter(a => a.key.includes('robots')),
      liquidFiles: assetsData.assets?.filter(a => a.key.endsWith('.liquid')).slice(0, 10)
    });
    
  } catch (error) {
    res.status(500).json({ error: error.message });
  }
});

/**
 * Apply robots.txt to theme - GraphQL ONLY
 * 
 * ⚠️ CURRENTLY NOT FUNCTIONAL - Requires Shopify Protected Scope Approval
 * 
 * This function attempts to write robots.txt.liquid to the store's theme using GraphQL API.
 * It requires the `write_themes_assets` protected scope which Shopify only grants after
 * explicit approval via "Online Store Protected Scope Exemption Request" form.
 * 
 * Without this scope, the GraphQL mutation `themeFilesUpsert` will return:
 * "Access denied for themeFilesUpsert field. Required access: write_themes AND write_themes_assets"
 * 
 * Status: Code preserved for future use after Shopify approval
 * Current approach: Manual copy/paste by users via Settings page UI
 * 
 * @param {string} shop - Shop domain
 * @param {string} robotsTxt - Generated robots.txt content
 * @returns {Promise<object>} Result object with success/error status
 */
async function applyRobotsTxt(shop, robotsTxt) {
  // Check if plan supports auto robots
  try {
    const Q = `
      query PlansMe($shop:String!) {
        plansMe(shop:$shop) {
          plan
        }
      }
    `;
    const planResponse = await fetch(`${process.env.APP_URL}/graphql`, {
      method: 'POST',
      headers: { 'Content-Type': 'application/json' },
      body: JSON.stringify({ query: Q, variables: { shop } }),
    });
    if (planResponse.ok) {
      const planRes = await planResponse.json();
      if (planRes?.errors?.length) throw new Error(planRes.errors[0]?.message || 'GraphQL error');
      const planData = planRes?.data?.plansMe;
      const normalizedPlan = normalizePlan(planData.plan);
      
      const supportedPlans = ['growth', 'growth_extra', 'enterprise'];
      if (!supportedPlans.includes(normalizedPlan)) {
        throw new Error(`Auto robots.txt is only available for Growth+ plans. Current plan: ${planData.plan}`);
      }
    }
  } catch (error) {
    throw new Error(`Plan verification failed: ${error.message}`);
  }
  
  try {
    // Get the main theme
    const themesQuery = `{
      themes(first: 10) {
        edges {
          node {
            id
            name
            role
          }
        }
      }
    }`;
    
    const themesData = await originalShopGraphQL(null, shop, themesQuery);
    const mainTheme = themesData.themes.edges.find(t => t.node.role === 'MAIN');
    
    if (!mainTheme) {
      throw new Error('Main theme not found');
    }
    
    // ВАЖНО: body трябва да е обект с type и value ключове
    const mutation = `
      mutation CreateOrUpdateRobotsTxt($themeId: ID!, $filename: String!, $body: OnlineStoreThemeFileBodyInput!) {
        themeFilesUpsert(
          themeId: $themeId,
          files: [{
            filename: $filename,
            body: $body
          }]
        ) {
          upsertedThemeFiles {
            filename
            size
          }
          userErrors {
            field
            message
            code
          }
        }
      }
    `;
    
    // Правилна структура на variables с body като обект
    const variables = {
      themeId: mainTheme.node.id,
      filename: "templates/robots.txt.liquid",
      body: {
        type: "TEXT",
        value: robotsTxt
      }
    };
    
    const result = await originalShopGraphQL(null, shop, mutation, variables);
    
    if (result.themeFilesUpsert?.userErrors?.length > 0) {
      const error = result.themeFilesUpsert.userErrors[0];
      
      // Ако има проблем с input типа, пробвай алтернативен подход
      if (error.message.includes('OnlineStoreThemeFileBodyInput')) {
        // Алтернативна мутация - inline структура
        const altMutation = `
          mutation CreateOrUpdateRobotsTxt($themeId: ID!) {
            themeFilesUpsert(
              themeId: $themeId,
              files: [{
                filename: "templates/robots.txt.liquid",
                body: {
                  type: TEXT,
                  value: """${robotsTxt.replace(/"/g, '\\"').replace(/\n/g, '\\n')}"""
                }
              }]
            ) {
              upsertedThemeFiles {
                filename
                size
              }
              userErrors {
                field
                message
                code
              }
            }
          }
        `;
        
        const altVariables = {
          themeId: mainTheme.node.id
        };
        
        const altResult = await originalShopGraphQL(null, shop, altMutation, altVariables);
        
        if (altResult.themeFilesUpsert?.userErrors?.length > 0) {
          throw new Error(`Alternative mutation also failed: ${altResult.themeFilesUpsert.userErrors[0].message}`);
        }
        
        if (altResult.themeFilesUpsert?.upsertedThemeFiles?.length) {
          return {
            success: true,
            message: 'robots.txt applied successfully (alternative method)',
            file: altResult.themeFilesUpsert.upsertedThemeFiles[0]
          };
        }
      }
      
      throw new Error(`Failed to update robots.txt: ${error.message} (${error.code})`);
    }
    
    if (!result.themeFilesUpsert?.upsertedThemeFiles?.length) {
      throw new Error('No files were created or updated');
    }
    
    return { 
      success: true, 
      message: 'robots.txt applied successfully',
      file: result.themeFilesUpsert.upsertedThemeFiles[0]
    };
    
  } catch (error) {
    console.error('[ROBOTS DEBUG] GraphQL Error:', error);
    
    // Последен опит - използвай themeFileCreate мутация
    if (error.message.includes('themeFilesUpsert') || error.message.includes('OnlineStoreThemeFileBodyInput')) {
      try {
        const themesQuery = `{
          themes(first: 10) {
            edges {
              node {
                id
                name
                role
              }
            }
          }
        }`;
        
        const themesData = await originalShopGraphQL(null, shop, themesQuery);
        const mainTheme = themesData.themes.edges.find(t => t.node.role === 'MAIN');
        
        // Първо изтрий съществуващия файл ако има такъв
        const deleteMutation = `
          mutation DeleteRobotsTxt($themeId: ID!) {
            themeFilesDelete(
              themeId: $themeId,
              files: ["templates/robots.txt.liquid"]
            ) {
              deletedThemeFiles {
                filename
              }
              userErrors {
                field
                message
              }
            }
          }
        `;
        
        await originalShopGraphQL(null, shop, deleteMutation, { themeId: mainTheme.node.id });
        
        // След това създай нов файл
        const createMutation = `
          mutation CreateRobotsTxt($themeId: ID!, $files: [OnlineStoreThemeFileInput!]!) {
            themeFileCreate(
              themeId: $themeId,
              files: $files
            ) {
              files {
                filename
                size
              }
              userErrors {
                field
                message
              }
            }
          }
        `;
        
        const createVariables = {
          themeId: mainTheme.node.id,
          files: [{
            filename: "templates/robots.txt.liquid",
            content: robotsTxt
          }]
        };
        
        const createResult = await originalShopGraphQL(null, shop, createMutation, createVariables);
        
        if (createResult.themeFileCreate?.userErrors?.length > 0) {
          throw new Error(`themeFileCreate failed: ${createResult.themeFileCreate.userErrors[0].message}`);
        }
        
        if (createResult.themeFileCreate?.files?.length) {
          return {
            success: true,
            message: 'robots.txt created successfully via themeFileCreate',
            file: createResult.themeFileCreate.files[0]
          };
        }
        
      } catch (createError) {
        console.error('[ROBOTS DEBUG] themeFileCreate also failed:', createError);
      }
    }
    
    throw new Error(`All GraphQL methods failed. Original error: ${error.message}`);
  }
}

// Debug endpoint for shop data
router.get('/debug-shop/:shop', validateRequest(), async (req, res) => {
  try {
    const shop = req.shopDomain;
    
    // The token is already available in res.locals from the /api middleware
    const accessToken = res.locals.shopify?.session?.accessToken || req.shopAccessToken;
    
    res.json({
      shop: shop,
      hasToken: !!accessToken,
      tokenType: accessToken?.substring(0, 6),
      note: 'Using new auth system - scopes not available'
    });
  } catch (error) {
    res.status(500).json({ error: error.message });
  }
});

// Debug endpoint for authentication testing
router.get('/ai-discovery/test-auth', validateRequest(), async (req, res) => {
  try {
    const shop = req.shopDomain;
    
    // Check what's available in res.locals
    const hasAdminSession = !!res.locals.adminSession;
    const hasAccessToken = !!res.locals.shopify?.session?.accessToken || req.shopAccessToken;
    const accessToken = res.locals.shopify?.session?.accessToken || req.shopAccessToken;
    
    // Try the centralized resolver
    let resolvedToken = null;
    try {
      resolvedToken = await resolveShopToken(shop);
    } catch (e) {
      console.error('Token resolver error:', e);
    }
    
    res.json({
      shop,
      hasAdminSession,
      hasAccessToken,
      hasResolvedToken: !!resolvedToken,
      tokenPrefix: accessToken ? accessToken.substring(0, 10) + '...' : null,
      resolvedTokenPrefix: resolvedToken ? resolvedToken.substring(0, 10) + '...' : null,
      tokensMatch: accessToken === resolvedToken
    });
  } catch (error) {
    res.status(500).json({ error: error.message });
  }
});

export default router;<|MERGE_RESOLUTION|>--- conflicted
+++ resolved
@@ -200,21 +200,14 @@
       // This applies to plans WITHOUT included tokens (Starter, Professional, Growth, Plus plans)
       // OR to users who already have purchased tokens but used them all
       if (!hasPurchasedTokens && !hasTokenBalance) {
-<<<<<<< HEAD
-=======
         // Use base estimate (actual will be calculated at generation time based on product count)
         const baseEstimate = estimateTokensWithMargin('ai-sitemap-optimized', { productCount: 0 });
->>>>>>> bd30637e
         return res.status(402).json({
           error: 'Insufficient tokens for AI-Optimized Sitemap',
           requiresPurchase: true,
           currentPlan: subscription?.plan,
           tokensAvailable: 0,
-<<<<<<< HEAD
-          tokensNeeded: 10000,
-=======
           tokensNeeded: baseEstimate.withMargin,
->>>>>>> bd30637e
           feature: 'ai-sitemap-optimized',
           message: 'Purchase tokens to enable AI-Optimized Sitemap'
         });
