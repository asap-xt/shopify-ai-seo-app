--- conflicted
+++ resolved
@@ -319,22 +319,6 @@
   } = options;
 
   try {
-<<<<<<< HEAD
-    // CRITICAL CHANGE: Run enhancements SEQUENTIALLY (not parallel)
-    // This prevents overwhelming the AI API with 5 simultaneous requests per product
-    // getGeminiResponse now uses aiQueue with 'bulk' priority internally
-    
-    const results = [];
-    const names = ['summary', 'semanticTags', 'contextHints', 'qa', 'sentiment'];
-    
-    // Execute sequentially with proper error handling
-    if (enableSummary) {
-      try {
-        results.push(await generateAISummary(product));
-      } catch (error) {
-        console.error(`[AI-SITEMAP] Failed to generate summary for ${product.title}:`, error.message);
-        results.push({data: null, usage: null});
-=======
     // OPTIMIZED: Run enhancements in PARALLEL with Promise.allSettled
     // aiQueue handles concurrency limiting (3-10 concurrent) and rate limiting (5-10/sec)
     // Using 'bulk' priority ensures sitemap generation doesn't block user-facing features
@@ -383,57 +367,8 @@
       } else {
         console.error(`[AI-SITEMAP] Failed to generate ${names[index]} for ${product.title}:`, result.reason?.message || result.reason);
         return {data: null, usage: null};
->>>>>>> bd30637e
       }
-    } else {
-      results.push({data: null, usage: null});
-    }
-    
-    if (enableSemanticTags) {
-      try {
-        results.push(await generateSemanticTags(product));
-      } catch (error) {
-        console.error(`[AI-SITEMAP] Failed to generate semanticTags for ${product.title}:`, error.message);
-        results.push({data: null, usage: null});
-      }
-    } else {
-      results.push({data: null, usage: null});
-    }
-    
-    if (enableContextHints) {
-      try {
-        results.push(await generateContextHints(product));
-      } catch (error) {
-        console.error(`[AI-SITEMAP] Failed to generate contextHints for ${product.title}:`, error.message);
-        results.push({data: null, usage: null});
-      }
-    } else {
-      results.push({data: null, usage: null});
-    }
-    
-    if (enableQA) {
-      try {
-        results.push(await generateProductQA(product));
-      } catch (error) {
-        console.error(`[AI-SITEMAP] Failed to generate QA for ${product.title}:`, error.message);
-        results.push({data: null, usage: null});
-      }
-    } else {
-      results.push({data: null, usage: null});
-    }
-    
-    if (enableSentiment) {
-      try {
-        results.push(await analyzeSentiment(product));
-      } catch (error) {
-        console.error(`[AI-SITEMAP] Failed to generate sentiment for ${product.title}:`, error.message);
-        results.push({data: null, usage: null});
-      }
-    } else {
-      results.push({data: null, usage: null});
-    }
-
-    const [summaryResult, semanticTagsResult, contextHintsResult, qaResult, sentimentResult] = results;
+    });
 
     const [summaryResult, semanticTagsResult, contextHintsResult, qaResult, sentimentResult] = results;
 
