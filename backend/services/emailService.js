// backend/services/emailService.js
// Email service using SendGrid for transactional and marketing emails

import sgMail from '@sendgrid/mail';
import fs from 'fs';
import path from 'path';
import { fileURLToPath } from 'url';
import { getAppUrl } from '../utils/env.js';

const __filename = fileURLToPath(import.meta.url);
const __dirname = path.dirname(__filename);

// Initialize SendGrid
if (process.env.SENDGRID_API_KEY) {
  sgMail.setApiKey(process.env.SENDGRID_API_KEY);
} else {
  console.warn('⚠️ SENDGRID_API_KEY not set - email service will not work');
}

class EmailService {
  constructor() {
    // Use verified sender email from SendGrid
    this.fromEmail = process.env.FROM_EMAIL || 'hello@indexaize.com';
    this.fromName = process.env.FROM_NAME || 'indexAIze Team';
    this.supportEmail = process.env.SUPPORT_EMAIL || 'hello@indexaize.com';
    
    // Load logo as base64 for email templates
    this.logoBase64 = this.loadLogoBase64();
  }
  
  loadLogoBase64() {
    try {
      const logoPath = path.join(__dirname, '..', 'assets', 'logo', 'Logo_60x60.png');
      if (fs.existsSync(logoPath)) {
        const logoBuffer = fs.readFileSync(logoPath);
        return logoBuffer.toString('base64');
      }
    } catch (error) {
      console.warn('⚠️ Could not load logo for emails:', error.message);
    }
    return null;
  }

  /**
   * Send welcome email on app installation
   */
  async sendWelcomeEmail(store) {
    if (!process.env.SENDGRID_API_KEY) {
      console.warn('⚠️ SendGrid not configured - skipping welcome email');
      return { success: false, error: 'SendGrid not configured' };
    }

    try {
      // Check if welcome email was already sent (avoid duplicates)
      if (store._id || store.id) {
        const EmailLog = (await import('../db/EmailLog.js')).default;
        const existingLog = await EmailLog.findOne({
          storeId: store._id || store.id,
          type: 'welcome',
          status: 'sent'
        });
        
        if (existingLog) {
          console.log(`ℹ️ Welcome email already sent to ${store.shop}, skipping duplicate`);
          return { success: true, skipped: true, reason: 'already_sent' };
        }
      }

      // Import plans module to get real plan features
      const { getPlanConfig } = await import('../plans.js');
      
      const shopName = store.shop?.replace('.myshopify.com', '') || store.shop || 'there';
      const subscription = store.subscription || {};
      const planKey = subscription.plan || 'starter';
      
      // Get real plan configuration
      const planConfig = getPlanConfig(planKey);
      const planName = planConfig?.name || planKey;
      
      // Calculate trial days
      const trialDays = this.calculateTrialDays(subscription.trialEndsAt || subscription.expiresAt);
      
      // Format providers nicely
      const providers = planConfig?.providersAllowed || [];
      const providersDisplay = providers.length > 0 
        ? providers.map(p => p.charAt(0).toUpperCase() + p.slice(1)).join(', ')
        : 'Not specified';
      
      // Logo URL - use external URL as inline attachments don't work reliably on Railway
      const logoUrl = `${getAppUrl()}/assets/logo/120x120`;
      
      // Check if plan has included tokens (Growth Extra, Enterprise)
      const { getIncludedTokens } = await import('../billing/tokenConfig.js');
      const includedTokens = getIncludedTokens(planKey);
      const hasIncludedTokens = includedTokens.tokens > 0;
      
      const msg = {
        to: store.email || store.shopOwner || `${shopName}@example.com`,
        from: { email: this.fromEmail, name: this.fromName },
        subject: `Welcome to indexAIze - Unlock AI Search`,
        html: this.getWelcomeEmailTemplate({
          shopName,
          shop: store.shop,
          email: store.email,
          shopUrl: `https://${store.shop}`,
          dashboardUrl: this.getDashboardUrl(store.shop),
          planName,
          planKey,
          trialDays,
          logoUrl: logoUrl, // Use external URL (works reliably)
          planFeatures: await this.getPlanFeatures(planKey), // Get real plan features instead of technical limits
          hasIncludedTokens // Flag to show/hide token purchase recommendation
        }),
        trackingSettings: {
          clickTracking: { enable: false },
          openTracking: { enable: true }
        }
      };

      // Debug: log the message being sent
      console.log('[WELCOME-EMAIL] Sending to:', msg.to);
      console.log('[WELCOME-EMAIL] From:', msg.from);
      console.log('[WELCOME-EMAIL] Subject:', msg.subject);
      console.log('[WELCOME-EMAIL] Has attachments:', msg.attachments?.length || 0);
      
      await sgMail.send(msg);
      console.log(`✅ Welcome email sent to: ${store.shop}`);
      
      // Log email activity
      await this.logEmail(store._id || store.id, store.shop, 'welcome', 'sent');
      
      return { success: true };
    } catch (error) {
      console.error('❌ Welcome email error:', error);
      console.error('❌ SendGrid error details:', {
        message: error.message,
        code: error.code,
        statusCode: error.response?.statusCode,
        body: JSON.stringify(error.response?.body, null, 2), // Stringify to see full error
        headers: error.response?.headers
      });
      await this.logEmail(store._id || store.id, store.shop, 'welcome', 'failed', error.message);
      return { success: false, error: error.message };
    }
  }
  
  formatAutosyncFrequency(cron) {
    if (!cron) return 'Not available';
    // Parse cron: "0 */48 * * *" = every 48 hours
    const parts = cron.split(' ');
    if (parts[1]?.startsWith('*/')) {
      const hours = parts[1].replace('*/', '');
      return `Every ${hours} hours`;
    }
    if (parts[0]?.startsWith('*/')) {
      const days = parts[0].replace('*/', '');
      return `Every ${days} days`;
    }
    return 'Custom schedule';
  }
  
  async getPlanFeatures(planKey) {
    // Import getPlanFeatures from billingRoutes
    try {
      const { getPlanFeatures } = await import('../billing/billingRoutes.js');
      return getPlanFeatures(planKey) || [];
    } catch (error) {
      console.warn('⚠️ Could not load plan features:', error.message);
      return [];
    }
  }

  /**
   * Send token purchase email (Day 3 after installation)
   * Only sent if: no purchased tokens AND plan is not Growth Extra/Enterprise
   */
  async sendTokenPurchaseEmail(store) {
    if (!process.env.SENDGRID_API_KEY) {
      console.warn('⚠️ SendGrid not configured - skipping token purchase email');
      return { success: false, error: 'SendGrid not configured' };
    }

    try {
      // Check if email was already sent (avoid duplicates)
      if (store._id || store.id) {
        const EmailLog = (await import('../db/EmailLog.js')).default;
        const existingLog = await EmailLog.findOne({
          storeId: store._id || store.id,
          type: 'token-purchase',
          status: 'sent'
        });
        
        if (existingLog) {
          console.log(`ℹ️ Token purchase email already sent to ${store.shop}, skipping duplicate`);
          return { success: true, skipped: true, reason: 'already_sent' };
        }
      }

      const subscription = store.subscription || {};
      const planKey = subscription.plan || 'starter';
      
      // Fetch shop name and email from Shopify API
      let shopName = store.shop?.replace('.myshopify.com', '') || store.shop || 'there';
      let shopEmail = store.email || store.shopOwner;
      
      if (store.shop && store.accessToken) {
        try {
          const shopQuery = `
            query {
              shop {
                name
                email
              }
            }
          `;
          const shopResponse = await fetch(`https://${store.shop}/admin/api/2025-07/graphql.json`, {
            method: 'POST',
            headers: {
              'X-Shopify-Access-Token': store.accessToken,
              'Content-Type': 'application/json',
            },
            body: JSON.stringify({ query: shopQuery }),
          });
          
          if (shopResponse.ok) {
            const shopData = await shopResponse.json();
            if (shopData.data?.shop?.name) {
              shopName = shopData.data.shop.name;
            }
            if (shopData.data?.shop?.email) {
              shopEmail = shopData.data.shop.email;
            }
          }
        } catch (shopFetchError) {
          console.warn('[EMAIL] Could not fetch shop name:', shopFetchError.message);
        }
      }
      
      // Get plan features
      const planFeatures = await this.getPlanFeatures(planKey);
      const planName = subscription.plan || 'Starter';
      
      // Use SendGrid attachment with Content-ID for inline image
      const logoPath = path.join(__dirname, '..', 'assets', 'logo', 'Logo_120x120.png');
      const attachments = [];
      
      if (fs.existsSync(logoPath)) {
        const logoContent = fs.readFileSync(logoPath);
        attachments.push({
          content: logoContent.toString('base64'),
          filename: 'logo.png',
          type: 'image/png',
          disposition: 'inline',
          content_id: 'logo'
        });
      }
      
      const msg = {
        to: shopEmail || `${shopName}@example.com`,
        from: { email: this.fromEmail, name: this.fromName },
        subject: 'Unlock AI-Enhanced Features with Tokens',
        html: this.getTokenPurchaseEmailTemplate({
          shopName,
          shop: store.shop,
          email: store.email,
          planName,
          planKey,
          planFeatures,
          billingUrl: this.getBillingUrl(store.shop),
          logoUrl: 'cid:logo'
        }),
        attachments: attachments,
        trackingSettings: {
          clickTracking: { enable: false },
          openTracking: { enable: true }
        }
      };

      await sgMail.send(msg);
      console.log(`✅ Token purchase email sent: ${store.shop}`);
      await this.logEmail(store._id || store.id, store.shop, 'token-purchase', 'sent');
      return { success: true };
    } catch (error) {
      console.error('❌ Token purchase email error:', error);
      await this.logEmail(store._id || store.id, store.shop, 'token-purchase', 'failed', error.message);
      return { success: false, error: error.message };
    }
  }

  /**
   * Send App Store rating email (Day 6 after installation)
   * Only sent if: subscription is active (after trial)
   */
  async sendAppStoreRatingEmail(store) {
    if (!process.env.SENDGRID_API_KEY) {
      console.warn('⚠️ SendGrid not configured - skipping app store rating email');
      return { success: false, error: 'SendGrid not configured' };
    }

    try {
      // Check if email was already sent (avoid duplicates)
      if (store._id || store.id) {
        const EmailLog = (await import('../db/EmailLog.js')).default;
        const existingLog = await EmailLog.findOne({
          storeId: store._id || store.id,
          type: 'appstore-rating',
          status: 'sent'
        });
        
        if (existingLog) {
          console.log(`ℹ️ App Store rating email already sent to ${store.shop}, skipping duplicate`);
          return { success: true, skipped: true, reason: 'already_sent' };
        }
      }

      // Fetch shop name and email from Shopify API
      let shopName = store.shop?.replace('.myshopify.com', '') || store.shop || 'there';
      let shopEmail = store.email || store.shopOwner;
      
      if (store.shop && store.accessToken) {
        try {
          const shopQuery = `
            query {
              shop {
                name
                email
              }
            }
          `;
          const shopResponse = await fetch(`https://${store.shop}/admin/api/2025-07/graphql.json`, {
            method: 'POST',
            headers: {
              'X-Shopify-Access-Token': store.accessToken,
              'Content-Type': 'application/json',
            },
            body: JSON.stringify({ query: shopQuery }),
          });
          
          if (shopResponse.ok) {
            const shopData = await shopResponse.json();
            if (shopData.data?.shop?.name) {
              shopName = shopData.data.shop.name;
            }
            if (shopData.data?.shop?.email) {
              shopEmail = shopData.data.shop.email;
            }
          }
        } catch (shopFetchError) {
          console.warn('[EMAIL] Could not fetch shop name:', shopFetchError.message);
        }
      }
      
      // App Store URL - placeholder until app is approved
      const appStoreUrl = process.env.SHOPIFY_APP_STORE_URL || 'https://apps.shopify.com/indexaize';
      
      // Use SendGrid attachment with Content-ID for inline image
      const logoPath = path.join(__dirname, '..', 'assets', 'logo', 'Logo_120x120.png');
      const attachments = [];
      
      if (fs.existsSync(logoPath)) {
        const logoContent = fs.readFileSync(logoPath);
        attachments.push({
          content: logoContent.toString('base64'),
          filename: 'logo.png',
          type: 'image/png',
          disposition: 'inline',
          content_id: 'logo'
        });
      }
      
      const msg = {
        to: shopEmail || `${shopName}@example.com`,
        from: { email: this.fromEmail, name: this.fromName },
        subject: 'Finding indexAIze useful? Rate us in App Store',
        html: this.getAppStoreRatingEmailTemplate({
          shopName,
          shop: store.shop,
          email: shopEmail,
          appStoreUrl,
          logoUrl: 'cid:logo'
        }),
        attachments: attachments,
        trackingSettings: {
          clickTracking: { enable: false },
          openTracking: { enable: true }
        }
      };

      await sgMail.send(msg);
      console.log(`✅ App Store rating email sent: ${store.shop}`);
      await this.logEmail(store._id || store.id, store.shop, 'appstore-rating', 'sent');
      return { success: true };
    } catch (error) {
      console.error('❌ App Store rating email error:', error);
      await this.logEmail(store._id || store.id, store.shop, 'appstore-rating', 'failed', error.message);
      return { success: false, error: error.message };
    }
  }

  /**
   * Trial expiring reminder
   */
  async sendTrialExpiringEmail(store, daysLeft) {
    if (!process.env.SENDGRID_API_KEY) {
      console.warn('⚠️ SendGrid not configured - skipping trial expiring email');
      return { success: false, error: 'SendGrid not configured' };
    }

    try {
      const shopName = store.shop?.replace('.myshopify.com', '') || store.shop || 'there';
      const subscription = store.subscription || {};
      
      const msg = {
        to: store.email || `${shopName}@example.com`,
        from: { email: this.fromEmail, name: this.fromName },
        subject: `⏰ Your trial expires in ${daysLeft} day${daysLeft > 1 ? 's' : ''}!`,
        html: this.getTrialExpiringEmailTemplate({
          shopName,
          shop: store.shop,
          email: store.email,
          daysLeft,
          productsOptimized: subscription.usage?.productsOptimized || 0,
          upgradeUrl: this.getBillingUrl(store.shop),
          stats: {
            totalOptimizations: store.analytics?.totalAIQueries || 0,
            topProvider: this.getTopProvider(store.analytics?.aiQueryHistory || [])
          }
        }),
        trackingSettings: {
          clickTracking: { enable: false },
          openTracking: { enable: true }
        }
      };

      await sgMail.send(msg);
      console.log(`✅ Trial expiring email sent (${daysLeft} days): ${store.shop}`);
      await this.logEmail(store._id || store.id, store.shop, 'trial-expiring', 'sent');
      return { success: true };
    } catch (error) {
      console.error('❌ Trial expiring email error:', error);
      return { success: false };
    }
  }

  /**
   * Uninstall follow-up email
   */
  async sendUninstallFollowupEmail(store, reason = null) {
    if (!process.env.SENDGRID_API_KEY) {
      console.warn('⚠️ SendGrid not configured - skipping uninstall follow-up email');
      return { success: false, error: 'SendGrid not configured' };
    }

    try {
      const shopName = store.shop?.replace('.myshopify.com', '') || store.shop || 'there';
      
      const msg = {
        to: store.email || `${shopName}@example.com`,
        from: { email: this.fromEmail, name: this.fromName },
        subject: 'We\'d love your feedback!',
        html: this.getUninstallFollowupEmailTemplate({
          shopName,
          shop: store.shop,
          email: store.email,
          uninstallReason: reason,
          feedbackUrl: `${process.env.APP_URL || process.env.BASE_URL || process.env.SHOPIFY_APP_URL || ''}/feedback?shop=${store.shop}`,
          reinstallUrl: `${process.env.APP_URL || process.env.BASE_URL || process.env.SHOPIFY_APP_URL || ''}/?shop=${store.shop}`,
          supportEmail: process.env.SUPPORT_EMAIL || 'support@aiseo2.app'
        }),
        trackingSettings: {
          clickTracking: { enable: false },
          openTracking: { enable: true }
        }
      };

      await sgMail.send(msg);
      console.log(`✅ Uninstall follow-up sent: ${store.shop}`);
      await this.logEmail(store._id || store.id, store.shop, 'uninstall-followup', 'sent');
      return { success: true };
    } catch (error) {
      console.error('❌ Uninstall follow-up error:', error);
      return { success: false };
    }
  }

  /**
   * Weekly digest email
   */
  async sendWeeklyDigest(store, stats) {
    if (!process.env.SENDGRID_API_KEY) {
      console.warn('⚠️ SendGrid not configured - skipping weekly digest');
      return { success: false, error: 'SendGrid not configured' };
    }

    try {
      const shopName = store.shop?.replace('.myshopify.com', '') || store.shop || 'there';
      
      const msg = {
        to: store.email || `${shopName}@example.com`,
        from: { email: this.fromEmail, name: this.fromName },
        subject: '📊 Your weekly SEO report',
        html: this.getWeeklyDigestEmailTemplate({
          shopName,
          shop: store.shop,
          email: store.email,
          weeklyStats: {
            productsOptimized: stats.productsOptimized || 0,
            aiQueriesUsed: stats.aiQueries || 0,
            topProducts: stats.topProducts || [],
            improvement: stats.seoImprovement || '0%'
          },
          dashboardUrl: this.getDashboardUrl(store.shop),
          tips: this.getWeeklyTips(stats)
        }),
        trackingSettings: {
          clickTracking: { enable: false },
          openTracking: { enable: true }
        }
      };

      await sgMail.send(msg);
      console.log(`✅ Weekly digest sent: ${store.shop}`);
      await this.logEmail(store._id || store.id, store.shop, 'weekly-digest', 'sent');
      return { success: true };
    } catch (error) {
      console.error('❌ Weekly digest error:', error);
      return { success: false };
    }
  }

  /**
   * Upgrade success email
   */
  async sendUpgradeSuccessEmail(store, newPlan) {
    if (!process.env.SENDGRID_API_KEY) {
      console.warn('⚠️ SendGrid not configured - skipping upgrade success email');
      return { success: false, error: 'SendGrid not configured' };
    }

    try {
      const shopName = store.shop?.replace('.myshopify.com', '') || store.shop || 'there';
      const subscription = store.subscription || {};
      
      const msg = {
        to: store.email || `${shopName}@example.com`,
        from: { email: this.fromEmail, name: this.fromName },
        subject: '🎉 Upgrade successful!',
        html: this.getUpgradeSuccessEmailTemplate({
          shopName,
          shop: store.shop,
          email: store.email,
          oldPlan: subscription.previousPlan || 'starter',
          newPlan: newPlan,
          newFeatures: await this.getPlanFeatures(newPlan),
          dashboardUrl: this.getDashboardUrl(store.shop)
        }),
        trackingSettings: {
          clickTracking: { enable: false },
          openTracking: { enable: true }
        }
      };

      await sgMail.send(msg);
      console.log(`✅ Upgrade success email sent: ${store.shop}`);
      await this.logEmail(store._id || store.id, store.shop, 'upgrade-success', 'sent');
      return { success: true };
    } catch (error) {
      console.error('❌ Upgrade success error:', error);
      return { success: false };
    }
  }

  /**
   * Re-engagement email (inactive users)
   */
  async sendReengagementEmail(store, daysSinceLastActive) {
    if (!process.env.SENDGRID_API_KEY) {
      console.warn('⚠️ SendGrid not configured - skipping re-engagement email');
      return { success: false, error: 'SendGrid not configured' };
    }

    try {
      const shopName = store.shop?.replace('.myshopify.com', '') || store.shop || 'there';
      
      const msg = {
        to: store.email || `${shopName}@example.com`,
        from: { email: this.fromEmail, name: this.fromName },
        subject: 'We miss you! 🎁',
        html: this.getReengagementEmailTemplate({
          shopName,
          shop: store.shop,
          email: store.email,
          daysSinceActive: daysSinceLastActive,
          incentive: '50% off next month if you upgrade this week!',
          dashboardUrl: this.getDashboardUrl(store.shop),
          supportUrl: `${this.getDashboardUrl(store.shop).replace('/dashboard?shop=' + store.shop, '')}/support`
        }),
        trackingSettings: {
          clickTracking: { enable: false },
          openTracking: { enable: true }
        }
      };

      await sgMail.send(msg);
      console.log(`✅ Re-engagement email sent: ${store.shop}`);
      await this.logEmail(store._id || store.id, store.shop, 'reengagement', 'sent');
      return { success: true };
    } catch (error) {
      console.error('❌ Re-engagement error:', error);
      return { success: false };
    }
  }

  /**
   * Helper methods
   */
  calculateTrialDays(expiresAt) {
    if (!expiresAt) return 0;
    const now = new Date();
    const diff = new Date(expiresAt) - now;
    return Math.max(0, Math.ceil(diff / (1000 * 60 * 60 * 24)));
  }

  getDashboardUrl(shop) {
    // Get APP_URL from environment - required, no fallback
    const appUrl = process.env.APP_URL || process.env.BASE_URL || process.env.SHOPIFY_APP_URL;
    if (!appUrl) {
      console.warn('⚠️ APP_URL not set in environment variables');
      return `https://app.indexaize.com/dashboard?shop=${shop}`; // Fallback to production domain
    }
    // Remove trailing slash if present
    let baseUrl = appUrl.replace(/\/$/, '');
    // Force HTTPS if not present
    if (!baseUrl.startsWith('https://') && !baseUrl.startsWith('http://')) {
      baseUrl = `https://${baseUrl}`;
    } else if (baseUrl.startsWith('http://')) {
      baseUrl = baseUrl.replace('http://', 'https://');
    }
    return `${baseUrl}/dashboard?shop=${shop}`;
  }

  getBillingUrl(shop) {
    // Use same logic as getDashboardUrl() - app URL with shop query parameter
    // Get APP_URL from environment - required, no fallback
    const appUrl = process.env.APP_URL || process.env.BASE_URL || process.env.SHOPIFY_APP_URL;
    if (!appUrl) {
      console.warn('⚠️ APP_URL not set in environment variables');
      return `https://app.indexaize.com/billing?shop=${shop}`; // Fallback to production domain
    }
    // Remove trailing slash if present
    let baseUrl = appUrl.replace(/\/$/, '');
    // Force HTTPS if not present
    if (!baseUrl.startsWith('https://') && !baseUrl.startsWith('http://')) {
      baseUrl = `https://${baseUrl}`;
    } else if (baseUrl.startsWith('http://')) {
      baseUrl = baseUrl.replace('http://', 'https://');
    }
    return `${baseUrl}/billing?shop=${shop}`;
  }

  getUnsubscribeUrl(shop, email) {
    // Generate unsubscribe URL with shop and email parameters
    const appUrl = process.env.APP_URL || process.env.BASE_URL || process.env.SHOPIFY_APP_URL;
    let baseUrl = appUrl ? appUrl.replace(/\/$/, '') : 'https://app.indexaize.com';
    
    // Force HTTPS if not present
    if (!baseUrl.startsWith('https://') && !baseUrl.startsWith('http://')) {
      baseUrl = `https://${baseUrl}`;
    } else if (baseUrl.startsWith('http://')) {
      baseUrl = baseUrl.replace('http://', 'https://');
    }
    
    // Encode email for URL safety
    const encodedEmail = encodeURIComponent(email || '');
    return `${baseUrl}/api/email/unsubscribe?shop=${shop}&email=${encodedEmail}`;
  }

  getUnsubscribeFooter(shop, email) {
    const unsubscribeUrl = this.getUnsubscribeUrl(shop, email);
    return `
      <p style="margin: 15px 0 0; color: #94a3b8; font-size: 11px; line-height: 1.5; text-align: center;">
        Don't want to get marketing news & tips from us? <a href="${unsubscribeUrl}" style="color: #94a3b8; text-decoration: underline;">Unsubscribe</a>
      </p>
    `;
  }

  getTopProvider(aiQueryHistory) {
    if (!aiQueryHistory || aiQueryHistory.length === 0) return 'claude';
    const counts = {};
    aiQueryHistory.forEach(q => {
      counts[q.provider] = (counts[q.provider] || 0) + 1;
    });
    return Object.keys(counts).reduce((a, b) => counts[a] > counts[b] ? a : b);
  }


  getWeeklyTips(stats) {
    const tips = [
      'Try different AI providers to compare results',
      'Enable auto-sync for continuous optimization',
      'Check your analytics for performance insights'
    ];
    
    if (stats.aiQueries < 10) {
      tips.push('You have unused AI queries - optimize more products!');
    }
    
    return tips;
  }

  async logEmail(storeId, shop, type, status, error = null) {
    try {
      // Skip logging if storeId is null (for testing)
      if (!storeId) {
        return;
      }
      
      const EmailLog = (await import('../db/EmailLog.js')).default;
      await EmailLog.create({
        storeId,
        shop,
        type,
        status,
        error,
        recipient: null, // Can be added if needed
        sentAt: new Date()
      });
    } catch (err) {
      console.error('Failed to log email:', err);
    }
  }

  // Email templates
  getWelcomeEmailTemplate(data) {
    const planConfig = data.planConfig || {};
    
    return `
      <!DOCTYPE html>
      <html>
      <head>
        <meta charset="UTF-8">
        <meta name="viewport" content="width=device-width, initial-scale=1.0">
        <title>Welcome to indexAIze - Unlock AI Search</title>
      </head>
      <body style="margin: 0; padding: 0; font-family: -apple-system, BlinkMacSystemFont, 'Segoe UI', Roboto, 'Helvetica Neue', Arial, sans-serif; background-color: #f5f5f5;">
        <table role="presentation" style="width: 100%; border-collapse: collapse; background-color: #f5f5f5;">
          <tr>
            <td align="center" style="padding: 40px 20px;">
              <table role="presentation" style="max-width: 600px; width: 100%; background-color: #ffffff; border-collapse: collapse; box-shadow: 0 2px 4px rgba(0,0,0,0.1);">
                <!-- Header -->
                <tr>
                  <td style="padding: 40px 40px; background: linear-gradient(135deg, #3b82f6 0%, #1e40af 100%);">
                    <table role="presentation" style="width: 100%; border-collapse: collapse;">
                      <tr>
                        <!-- Logo (Left) -->
                        <td style="width: auto; vertical-align: middle; padding-right: 25px;">
                          ${data.logoUrl ? `<img src="${data.logoUrl}" alt="indexAIze Logo" style="width: 120px; height: 120px; display: block; border: none; outline: none; background: transparent; border-radius: 12px;" />` : `<div style="width: 120px; height: 120px; background-color: rgba(255,255,255,0.2); border-radius: 12px;"></div>`}
                        </td>
                        <!-- Text (Center) -->
                        <td style="text-align: left; vertical-align: middle; padding-left: 0;">
                          <p style="margin: 0; color: #ffffff; font-size: 20px; font-weight: 600; letter-spacing: 0.5px; line-height: 1.3;">Unlock AI Search</p>
                        </td>
                        <!-- Spacer (Right) -->
                        <td style="width: auto;"></td>
                      </tr>
                    </table>
                  </td>
                </tr>
                
                <!-- Main Content -->
                <tr>
                  <td style="padding: 40px 40px 30px;">
                    <p style="margin: 0 0 20px; color: #1a1a1a; font-size: 16px; line-height: 1.6;">Hello ${data.shopName},</p>
                    
                    <p style="margin: 0 0 30px; color: #4a4a4a; font-size: 15px; line-height: 1.6;">
                      Thank you for installing indexAIze. Your store is now configured to optimize product discovery through AI search engines including ChatGPT, Gemini, Perplexity, and others.
                    </p>
                    
                    <!-- Plan Details -->
                    <div style="background-color: #f0f7ff; border-left: 4px solid #2563eb; padding: 20px; margin: 30px 0;">
                      <h3 style="margin: 0 0 15px; color: #1e40af; font-size: 16px; font-weight: 600; text-transform: uppercase; letter-spacing: 0.5px;">Your Plan: ${data.planName}</h3>
                      
                      ${data.planFeatures && data.planFeatures.length > 0 ? `
                      <ul style="margin: 0; padding-left: 20px; color: #4a4a4a; font-size: 14px; line-height: 1.8;">
                        ${data.planFeatures.map(feature => `<li style="margin-bottom: 8px;">${feature.replace(/^[✓🔓]/g, '').trim()}</li>`).join('')}
                      </ul>
                      ` : `
                      <p style="margin: 0; color: #4a4a4a; font-size: 14px;">Plan features are being configured.</p>
                      `}
                      
                      ${data.trialDays > 0 ? `
                      <p style="margin: 15px 0 0; color: #1e40af; font-size: 13px; padding-top: 10px; border-top: 1px solid #dbeafe;">
                        Trial period: <strong style="color: #1e40af;">${data.trialDays} day${data.trialDays !== 1 ? 's' : ''} remaining</strong>
                      </p>
                      ` : ''}
                    </div>
                    
                    ${!data.hasIncludedTokens ? `
                    <!-- Token Purchase Recommendation -->
                    <div style="background-color: #fff7ed; border-left: 4px solid #f59e0b; padding: 20px; margin: 30px 0;">
                      <p style="margin: 0; color: #92400e; font-size: 14px; line-height: 1.6;">
                        <strong style="color: #b45309;">Unlock AI-Enhanced Features:</strong> Purchase tokens to access AI-enhanced product optimization, advanced schema data, and other premium features. Visit your dashboard to buy tokens and enhance your store's AI capabilities.
                      </p>
                    </div>
                    ` : ''}
                    
                    <!-- Quick Tips -->
                    <div style="margin: 30px 0;">
                      <h3 style="margin: 0 0 15px; color: #1e40af; font-size: 16px; font-weight: 600; text-transform: uppercase; letter-spacing: 0.5px;">Quick Start Tips</h3>
                      <ul style="margin: 0; padding-left: 20px; color: #4a4a4a; font-size: 14px; line-height: 1.8;">
                        <li style="margin-bottom: 12px;">Sync Your Store Data from the Dashboard</li>
                        <li style="margin-bottom: 12px;">Structure Your Product Data - Go to "Search Optimization for AI" → Products tab. Also optimize your Collections to help AI bots understand your product categories and relationships.</li>
                        <li style="margin-bottom: 12px;">Use AI-enhanced add-ons to supplement and strengthen your data discovery by AI bots, increasing your store's chances of being well-represented.</li>
                        <li style="margin-bottom: 12px;">Monitor & Improve, use AI testing tools and more.</li>
                      </ul>
                    </div>
                    
                    <!-- CTA Button -->
                    <div style="text-align: center; margin: 35px 0;">
                      <a href="${data.dashboardUrl}" style="display: inline-block; background: linear-gradient(135deg, #3b82f6 0%, #2563eb 100%); color: #ffffff; text-decoration: none; padding: 14px 32px; font-size: 15px; font-weight: 600; border-radius: 4px; letter-spacing: 0.3px; box-shadow: 0 2px 4px rgba(37, 99, 235, 0.3);">
                        Open Dashboard
                      </a>
                    </div>
                    
                    <p style="margin: 30px 0 0; color: #8a8a8a; font-size: 13px; line-height: 1.6;">
                      Need assistance? Reply to this email.
                    </p>
                  </td>
                </tr>
                
                <!-- Footer -->
                <tr>
                  <td style="padding: 30px 40px; background-color: #f0f7ff; border-top: 1px solid #dbeafe; text-align: center;">
                    <p style="margin: 0 0 15px; color: #64748b; font-size: 12px; line-height: 1.6;">
                      <strong style="color: #1e40af;">indexAIze Team</strong>
                    </p>
                    ${data.shop && data.email ? this.getUnsubscribeFooter(data.shop, data.email) : ''}
                  </td>
                </tr>
              </table>
            </td>
          </tr>
        </table>
      </body>
      </html>
    `;
  }

  getTokenPurchaseEmailTemplate(data) {
    const planFeaturesHtml = data.planFeatures && data.planFeatures.length > 0
      ? `<ul style="margin: 0; padding-left: 20px; color: #4a4a4a; font-size: 14px; line-height: 1.8;">
          ${data.planFeatures.map(feature => `<li style="margin-bottom: 8px;">${feature.replace(/^[✓🔓]/g, '').trim()}</li>`).join('')}
        </ul>`
      : `<p style="margin: 0; color: #4a4a4a; font-size: 14px;">Plan features are being configured.</p>`;

    return `
      <!DOCTYPE html>
      <html>
      <head>
        <meta charset="UTF-8">
        <meta name="viewport" content="width=device-width, initial-scale=1.0">
        <title>Unlock AI-Enhanced Features - indexAIze</title>
      </head>
      <body style="margin: 0; padding: 0; font-family: -apple-system, BlinkMacSystemFont, 'Segoe UI', Roboto, 'Helvetica Neue', Arial, sans-serif; background-color: #f5f5f5;">
        <table role="presentation" style="width: 100%; border-collapse: collapse; background-color: #f5f5f5;">
          <tr>
            <td align="center" style="padding: 40px 20px;">
              <table role="presentation" style="max-width: 600px; width: 100%; background-color: #ffffff; border-collapse: collapse; box-shadow: 0 2px 4px rgba(0,0,0,0.1);">
                <!-- Header -->
                <tr>
                  <td style="padding: 40px; background: linear-gradient(135deg, #3b82f6 0%, #1e40af 100%);">
                    <table role="presentation" style="width: 100%; border-collapse: collapse;">
                      <tr>
                        <!-- Logo (Left) -->
                        <td style="width: auto; vertical-align: middle; padding-right: 25px;">
                          <img src="cid:logo" alt="indexAIze Logo" style="width: 120px; height: 120px; display: block; border: none; outline: none; background: transparent; border-radius: 12px;" />
                        </td>
                        <!-- Text (Center) -->
                        <td style="text-align: left; vertical-align: middle; padding-left: 0;">
                          <p style="margin: 0; color: #ffffff; font-size: 20px; font-weight: 600; letter-spacing: 0.5px; line-height: 1.3;">Unlock AI Search</p>
                        </td>
                        <!-- Spacer (Right) -->
                        <td style="width: auto;"></td>
                      </tr>
                    </table>
                  </td>
                </tr>
                
                <!-- Main Content -->
                <tr>
                  <td style="padding: 40px 40px 30px;">
                    <p style="margin: 0 0 20px; color: #1a1a1a; font-size: 16px; line-height: 1.6;">Hello ${data.shopName},</p>
                    
                    <p style="margin: 0 0 30px; color: #4a4a4a; font-size: 15px; line-height: 1.6;">
                      You've been using indexAIze for a few days now. To unlock the full potential of AI-powered search optimization, consider purchasing tokens to access AI-enhanced features.
                    </p>
                    
                    <!-- Current Plan -->
                    <div style="background-color: #f0f7ff; border-left: 4px solid #2563eb; padding: 20px; margin: 30px 0;">
                      <h3 style="margin: 0 0 15px; color: #1e40af; font-size: 16px; font-weight: 600; text-transform: uppercase; letter-spacing: 0.5px;">Your Current Plan: ${data.planName}</h3>
                      ${planFeaturesHtml}
                    </div>
                    
                    <!-- AI-Enhanced Features Benefits -->
                    <div style="margin: 30px 0;">
                      <h3 style="margin: 0 0 15px; color: #1e40af; font-size: 16px; font-weight: 600; text-transform: uppercase; letter-spacing: 0.5px;">AI-Enhanced Features with Tokens</h3>
                      <ul style="margin: 0; padding-left: 20px; color: #4a4a4a; font-size: 14px; line-height: 1.8;">
                        <li style="margin-bottom: 12px;"><strong>Enhanced Product Optimization:</strong> AI-generated bullet points and FAQ sections that help AI bots better understand your products</li>
                        <li style="margin-bottom: 12px;"><strong>Collection Optimization:</strong> Optimize entire collections for better category discovery by AI search engines</li>
                        <li style="margin-bottom: 12px;"><strong>Advanced Schema Data:</strong> Rich structured data that improves how AI bots interpret your store's content</li>
                        <li style="margin-bottom: 12px;"><strong>AI-Optimized Sitemap:</strong> Intelligent sitemap generation with priority scoring for better crawling</li>
                        <li style="margin-bottom: 12px;"><strong>AI Testing Tools:</strong> Simulate how AI bots see your store and validate your optimization</li>
                      </ul>
                    </div>
                    
                    <!-- Benefits Section -->
                    <div style="background-color: #fff7ed; border-left: 4px solid #f59e0b; padding: 20px; margin: 30px 0;">
                      <h3 style="margin: 0 0 15px; color: #b45309; font-size: 16px; font-weight: 600; text-transform: uppercase; letter-spacing: 0.5px;">How This Improves Your AI SEO</h3>
                      <p style="margin: 0; color: #92400e; font-size: 14px; line-height: 1.6;">
                        AI-enhanced features provide richer, more structured data that helps AI search engines like ChatGPT, Gemini, and Perplexity better understand and recommend your products. This leads to improved visibility in AI-powered search results and higher chances of your products being discovered by potential customers.
                      </p>
                    </div>
                    
                    <!-- CTA Button -->
                    <div style="text-align: center; margin: 35px 0;">
                      <a href="${data.billingUrl}" style="display: inline-block; background: linear-gradient(135deg, #3b82f6 0%, #2563eb 100%); color: #ffffff; text-decoration: none; padding: 14px 32px; font-size: 15px; font-weight: 600; border-radius: 4px; letter-spacing: 0.3px; box-shadow: 0 2px 4px rgba(37, 99, 235, 0.3);">
                        View Plans & Billing
                      </a>
                    </div>
                    
                    <p style="margin: 30px 0 0; color: #8a8a8a; font-size: 13px; line-height: 1.6;">
                      Need assistance? Reply to this email.
                    </p>
                  </td>
                </tr>
                
                <!-- Footer -->
                <tr>
                  <td style="padding: 30px 40px; background-color: #f0f7ff; border-top: 1px solid #dbeafe; text-align: center;">
                    <p style="margin: 0 0 15px; color: #64748b; font-size: 12px; line-height: 1.6;">
                      <strong style="color: #1e40af;">indexAIze Team</strong>
                    </p>
                    ${this.getUnsubscribeFooter(data.shop, data.email)}
                  </td>
                </tr>
              </table>
            </td>
          </tr>
        </table>
      </body>
      </html>
    `;
  }

  getAppStoreRatingEmailTemplate(data) {
    return `
      <!DOCTYPE html>
      <html>
      <head>
        <meta charset="UTF-8">
        <meta name="viewport" content="width=device-width, initial-scale=1.0">
        <title>Rate indexAIze - indexAIze</title>
      </head>
      <body style="margin: 0; padding: 0; font-family: -apple-system, BlinkMacSystemFont, 'Segoe UI', Roboto, 'Helvetica Neue', Arial, sans-serif; background-color: #f5f5f5;">
        <table role="presentation" style="width: 100%; border-collapse: collapse; background-color: #f5f5f5;">
          <tr>
            <td align="center" style="padding: 40px 20px;">
              <table role="presentation" style="max-width: 600px; width: 100%; background-color: #ffffff; border-collapse: collapse; box-shadow: 0 2px 4px rgba(0,0,0,0.1);">
                <!-- Header -->
                <tr>
                  <td style="padding: 40px; background: linear-gradient(135deg, #3b82f6 0%, #1e40af 100%);">
                    <table role="presentation" style="width: 100%; border-collapse: collapse;">
                      <tr>
                        <!-- Logo (Left) -->
                        <td style="width: auto; vertical-align: middle; padding-right: 25px;">
                          <img src="cid:logo" alt="indexAIze Logo" style="width: 120px; height: 120px; display: block; border: none; outline: none; background: transparent; border-radius: 12px;" />
                        </td>
                        <!-- Text (Center) -->
                        <td style="text-align: left; vertical-align: middle; padding-left: 0;">
                          <p style="margin: 0; color: #ffffff; font-size: 20px; font-weight: 600; letter-spacing: 0.5px; line-height: 1.3;">Unlock AI Search</p>
                        </td>
                        <!-- Spacer (Right) -->
                        <td style="width: auto;"></td>
                      </tr>
                    </table>
                  </td>
                </tr>
                
                <!-- Main Content -->
                <tr>
                  <td style="padding: 40px 40px 30px;">
                    <p style="margin: 0 0 20px; color: #1a1a1a; font-size: 16px; line-height: 1.6;">Hello ${data.shopName},</p>
                    
                    <p style="margin: 0 0 30px; color: #4a4a4a; font-size: 15px; line-height: 1.6;">
                      You've been using indexAIze for a week now. If the app has been helpful for your store's AI search optimization, we'd appreciate your feedback in the Shopify App Store.
                    </p>
                    
                    <p style="margin: 0 0 30px; color: #4a4a4a; font-size: 15px; line-height: 1.6;">
                      Your review helps other merchants evaluate indexAIze and helps us prioritize improvements based on real usage.
                    </p>
                    
                    <!-- CTA Button -->
                    <div style="text-align: center; margin: 40px 0;">
                      <a href="${data.appStoreUrl}" style="display: inline-block; background: linear-gradient(135deg, #3b82f6 0%, #1e40af 100%); color: #ffffff; text-decoration: none; padding: 16px 40px; border-radius: 8px; font-size: 16px; font-weight: 600; letter-spacing: 0.5px; box-shadow: 0 4px 6px rgba(59, 130, 246, 0.3);">
                        Rate in App Store
                      </a>
                    </div>
                    
                    <p style="margin: 30px 0 0; color: #64748b; font-size: 14px; line-height: 1.6;">
                      Thank you for using indexAIze.
                    </p>
                  </td>
                </tr>
                
                <!-- Footer -->
                <tr>
                  <td style="padding: 30px 40px; background-color: #f0f7ff; border-top: 1px solid #dbeafe; text-align: center;">
                    <p style="margin: 0 0 15px; color: #64748b; font-size: 12px; line-height: 1.6;">
                      <strong style="color: #1e40af;">indexAIze Team</strong>
                    </p>
                    <p style="margin: 0 0 15px; color: #64748b; font-size: 12px; line-height: 1.6;">
                      Need assistance? Reply to this email.
                    </p>
                    ${this.getUnsubscribeFooter(data.shop, data.email)}
                  </td>
                </tr>
              </table>
            </td>
          </tr>
        </table>
      </body>
      </html>
    `;
  }

  getTrialExpiringEmailTemplate(data) {
    return `
      <!DOCTYPE html>
      <html>
      <head>
        <meta charset="UTF-8">
        <title>Trial Expiring Soon</title>
      </head>
      <body style="font-family: Arial, sans-serif; max-width: 600px; margin: 0 auto; padding: 20px;">
        <div style="background: #ff6b6b; padding: 30px; text-align: center; border-radius: 8px 8px 0 0;">
          <h2 style="color: white; margin: 0;">⏰ Your trial expires in ${data.daysLeft} day${data.daysLeft > 1 ? 's' : ''}!</h2>
        </div>
        
        <div style="padding: 30px; background: #f8f9fa; border-radius: 0 0 8px 8px;">
          <p>Hi ${data.shopName}! 👋</p>
          
          <p>Your trial period is ending soon. Don't lose access to your optimized products!</p>
          
          <div style="background: #fff3cd; padding: 15px; border-radius: 8px; margin: 20px 0;">
            <strong>Your Stats:</strong><br>
            Products Optimized: ${data.productsOptimized}<br>
            Total Optimizations: ${data.stats.totalOptimizations}<br>
            Top Provider: ${data.stats.topProvider}
          </div>
          
          <div style="text-align: center; margin: 30px 0;">
            <a href="${data.upgradeUrl}" style="background: #667eea; color: white; padding: 15px 30px; text-decoration: none; border-radius: 8px; display: inline-block; font-size: 18px;">
              Upgrade Now
            </a>
          </div>
          
          <p>Questions? Reply to this email!</p>
          
          <div style="margin-top: 30px; padding-top: 20px; border-top: 1px solid #dee2e6; text-align: center;">
            <p style="margin: 0 0 10px; color: #64748b; font-size: 12px;">
              <strong style="color: #1e40af;">indexAIze Team</strong>
            </p>
            ${this.getUnsubscribeFooter(data.shop, data.email)}
          </div>
        </div>
      </body>
      </html>
    `;
  }

  getUninstallFollowupEmailTemplate(data) {
    return `
      <!DOCTYPE html>
      <html>
      <head>
        <meta charset="UTF-8">
        <title>We'd love your feedback</title>
      </head>
      <body style="font-family: Arial, sans-serif; max-width: 600px; margin: 0 auto; padding: 20px;">
        <div style="padding: 30px; background: #f8f9fa; border-radius: 8px;">
          <p>Hi ${data.shopName}! 👋</p>
          
          <p>We noticed you uninstalled AI SEO 2.0. We'd love to hear why so we can improve!</p>
          
          <div style="text-align: center; margin: 30px 0;">
            <a href="${data.feedbackUrl}" style="background: #667eea; color: white; padding: 15px 30px; text-decoration: none; border-radius: 8px; display: inline-block;">
              Share Feedback
            </a>
          </div>
          
          <p>Or if you'd like to give us another try:</p>
          
          <div style="text-align: center; margin: 20px 0;">
            <a href="${data.reinstallUrl}" style="background: #28a745; color: white; padding: 15px 30px; text-decoration: none; border-radius: 8px; display: inline-block;">
              Reinstall App
            </a>
          </div>
          
          <p>Questions? Email us at <a href="mailto:${data.supportEmail}">${data.supportEmail}</a></p>
          
          <div style="margin-top: 30px; padding-top: 20px; border-top: 1px solid #dee2e6; text-align: center;">
            <p style="margin: 0 0 10px; color: #64748b; font-size: 12px;">
              <strong style="color: #1e40af;">indexAIze Team</strong>
            </p>
            ${this.getUnsubscribeFooter(data.shop, data.email)}
          </div>
        </div>
      </body>
      </html>
    `;
  }

  getWeeklyDigestEmailTemplate(data) {
    return `
      <!DOCTYPE html>
      <html>
      <head>
        <meta charset="UTF-8">
        <title>Weekly SEO Report</title>
      </head>
      <body style="font-family: Arial, sans-serif; max-width: 600px; margin: 0 auto; padding: 20px;">
        <div style="background: #667eea; padding: 30px; text-align: center; border-radius: 8px 8px 0 0;">
          <h2 style="color: white; margin: 0;">📊 Your Weekly SEO Report</h2>
        </div>
        
        <div style="padding: 30px; background: #f8f9fa; border-radius: 0 0 8px 8px;">
          <p>Hi ${data.shopName}! 👋</p>
          
          <h3>This Week's Stats:</h3>
          <ul>
            <li>Products Optimized: <strong>${data.weeklyStats.productsOptimized}</strong></li>
            <li>AI Queries Used: <strong>${data.weeklyStats.aiQueriesUsed}</strong></li>
            <li>SEO Improvement: <strong>${data.weeklyStats.improvement}</strong></li>
          </ul>
          
          <h3>Tips for This Week:</h3>
          <ul>
            ${data.tips.map(tip => `<li>${tip}</li>`).join('')}
          </ul>
          
          <div style="text-align: center; margin: 30px 0;">
            <a href="${data.dashboardUrl}" style="background: #667eea; color: white; padding: 15px 30px; text-decoration: none; border-radius: 8px; display: inline-block;">
              View Dashboard
            </a>
          </div>
          
          <div style="margin-top: 30px; padding-top: 20px; border-top: 1px solid #dee2e6; text-align: center;">
            <p style="margin: 0 0 10px; color: #64748b; font-size: 12px;">
              <strong style="color: #1e40af;">indexAIze Team</strong>
            </p>
            ${this.getUnsubscribeFooter(data.shop, data.email)}
          </div>
        </div>
      </body>
      </html>
    `;
  }

  getUpgradeSuccessEmailTemplate(data) {
    return `
      <!DOCTYPE html>
      <html>
      <head>
        <meta charset="UTF-8">
        <title>Upgrade Successful</title>
      </head>
      <body style="font-family: Arial, sans-serif; max-width: 600px; margin: 0 auto; padding: 20px;">
        <div style="background: #28a745; padding: 30px; text-align: center; border-radius: 8px 8px 0 0;">
          <h2 style="color: white; margin: 0;">🎉 Upgrade Successful!</h2>
        </div>
        
        <div style="padding: 30px; background: #f8f9fa; border-radius: 0 0 8px 8px;">
          <p>Hi ${data.shopName}! 👋</p>
          
          <p>Congratulations! You've successfully upgraded from <strong>${data.oldPlan}</strong> to <strong>${data.newPlan}</strong>.</p>
          
          <h3>Your New Features:</h3>
          <ul>
            ${data.newFeatures.map(feature => `<li>${feature}</li>`).join('')}
          </ul>
          
          <div style="text-align: center; margin: 30px 0;">
            <a href="${data.dashboardUrl}" style="background: #667eea; color: white; padding: 15px 30px; text-decoration: none; border-radius: 8px; display: inline-block;">
              Start Using New Features
            </a>
          </div>
          
          <div style="margin-top: 30px; padding-top: 20px; border-top: 1px solid #dee2e6; text-align: center;">
            <p style="margin: 0 0 10px; color: #64748b; font-size: 12px;">
              <strong style="color: #1e40af;">indexAIze Team</strong>
            </p>
            ${this.getUnsubscribeFooter(data.shop, data.email)}
          </div>
        </div>
      </body>
      </html>
    `;
  }

  getReengagementEmailTemplate(data) {
    return `
      <!DOCTYPE html>
      <html>
      <head>
        <meta charset="UTF-8">
        <title>We miss you!</title>
      </head>
      <body style="font-family: Arial, sans-serif; max-width: 600px; margin: 0 auto; padding: 20px;">
        <div style="padding: 30px; background: #f8f9fa; border-radius: 8px;">
          <p>Hi ${data.shopName}! 👋</p>
          
          <p>We haven't seen you in ${data.daysSinceActive} days. We miss you!</p>
          
          <p><strong>Special Offer:</strong> ${data.incentive}</p>
          
          <div style="text-align: center; margin: 30px 0;">
            <a href="${data.dashboardUrl}" style="background: #667eea; color: white; padding: 15px 30px; text-decoration: none; border-radius: 8px; display: inline-block;">
              Return to Dashboard
            </a>
          </div>
          
          <p>Need help? <a href="${data.supportUrl}">Contact Support</a></p>
          
          <div style="margin-top: 30px; padding-top: 20px; border-top: 1px solid #dee2e6; text-align: center;">
            <p style="margin: 0 0 10px; color: #64748b; font-size: 12px;">
              <strong style="color: #1e40af;">indexAIze Team</strong>
            </p>
            ${this.getUnsubscribeFooter(data.shop, data.email)}
          </div>
        </div>
      </body>
      </html>
    `;
  }

  /**
   * Send weekly product digest email
   */
  async sendWeeklyProductDigest(store, productChanges) {
    if (!process.env.SENDGRID_API_KEY) {
      console.warn('⚠️ SendGrid not configured - skipping product digest');
      return { success: false, error: 'SendGrid not configured' };
    }

    try {
      const shopName = store.shop?.replace('.myshopify.com', '') || store.shop || 'there';
      
      // Count products by type
      const newProducts = productChanges.filter(p => p.changeType === 'created');
      const updatedProducts = productChanges.filter(p => p.changeType === 'updated');
      const needsOptimization = productChanges.filter(p => p.needsAttention);
      
      const totalCount = productChanges.length;
      
      // Skip if no changes
      if (totalCount === 0) {
        return { success: true, skipped: true, reason: 'no_changes' };
      }
      
      // Prepare logo attachment (same as welcome email)
      const logoPath = path.join(__dirname, '..', 'assets', 'logo', 'Logo_120x120.png');
      const attachments = [];
      
      if (fs.existsSync(logoPath)) {
        const logoContent = fs.readFileSync(logoPath);
        attachments.push({
          content: logoContent.toString('base64'),
          filename: 'logo.png',
          type: 'image/png',
          disposition: 'inline',
          content_id: 'logo' // SendGrid uses content_id (not contentId)
        });
      }
      
      const recipientEmail = store.email || store.shopOwnerEmail || store.contactEmail || null;
      
      if (!recipientEmail) {
        console.error('[PRODUCT-DIGEST] ❌ No valid email found for shop:', store.shop);
        console.error('[PRODUCT-DIGEST] Shop data:', {
          email: store.email || 'NOT SET',
          shopOwnerEmail: store.shopOwnerEmail || 'NOT SET',
          contactEmail: store.contactEmail || 'NOT SET'
        });
        await this.logEmail(store._id || store.id, store.shop, 'product_digest', 'failed', 'No valid recipient email');
        return { success: false, error: 'No valid recipient email' };
      }
      
      const msg = {
        to: recipientEmail,
        from: { email: this.fromEmail, name: this.fromName },
        subject: `${totalCount} product${totalCount > 1 ? 's' : ''} ready for AIEO optimization`,
        html: this.getProductDigestTemplate({
          shopName,
          shop: store.shop,
          email: store.email,
          dashboardUrl: this.getDashboardUrl(store.shop),
          billingUrl: this.getBillingUrl(store.shop),
          totalCount,
          newProducts,
          updatedProducts,
          needsOptimization,
          productChanges: productChanges.slice(0, 10) // Show top 10
        }),
<<<<<<< HEAD
        attachments: attachments
=======
        attachments: attachments,
        trackingSettings: {
          clickTracking: { enable: false },
          openTracking: { enable: true }
        }
>>>>>>> 09b0e32c
      };

      console.log('[PRODUCT-DIGEST] 📧 Sending email to:', msg.to);
      console.log('[PRODUCT-DIGEST] From:', msg.from);
      console.log('[PRODUCT-DIGEST] Subject:', msg.subject);
      console.log('[PRODUCT-DIGEST] Total products:', totalCount);

      await sgMail.send(msg);
      console.log(`✅ Weekly product digest sent to: ${store.shop}`);
      
      // Log email activity
      await this.logEmail(store._id || store.id, store.shop, 'product_digest', 'sent');
      
      return { success: true };
    } catch (error) {
      console.error('❌ Product digest email error:', error);
      await this.logEmail(store._id || store.id, store.shop, 'product_digest', 'failed', error.message);
      return { success: false, error: error.message };
    }
  }

  getProductDigestTemplate(data) {
    const { shopName, dashboardUrl, totalCount, newProducts, updatedProducts, needsOptimization, productChanges } = data;
    
    // Use Content-ID reference for inline attachment (same as welcome email)
    const logoUrl = 'cid:logo';
    
    return `
      <!DOCTYPE html>
      <html>
      <head>
        <meta charset="UTF-8">
        <meta name="viewport" content="width=device-width, initial-scale=1.0">
        <title>Weekly Product Update - indexAIze</title>
      </head>
      <body style="margin: 0; padding: 0; font-family: -apple-system, BlinkMacSystemFont, 'Segoe UI', Roboto, 'Helvetica Neue', Arial, sans-serif; background-color: #f5f5f5;">
        <table role="presentation" style="width: 100%; border-collapse: collapse; background-color: #f5f5f5;">
          <tr>
            <td align="center" style="padding: 40px 20px;">
              <table role="presentation" style="max-width: 600px; width: 100%; background-color: #ffffff; border-collapse: collapse; box-shadow: 0 2px 4px rgba(0,0,0,0.1);">
                <!-- Header -->
                <tr>
                  <td style="padding: 40px 40px; background: linear-gradient(135deg, #3b82f6 0%, #1e40af 100%);">
                    <table role="presentation" style="width: 100%; border-collapse: collapse;">
                      <tr>
                        <!-- Logo (Left) -->
                        <td style="width: auto; vertical-align: middle; padding-right: 25px;">
                          <img src="${logoUrl}" alt="indexAIze Logo" style="width: 120px; height: 120px; display: block; border: none; outline: none; background: transparent; border-radius: 12px;" />
                        </td>
                        <!-- Text (Center) -->
                        <td style="text-align: left; vertical-align: middle; padding-left: 0;">
                          <p style="margin: 0; color: #ffffff; font-size: 20px; font-weight: 600; letter-spacing: 0.5px; line-height: 1.3;">Weekly Product Update</p>
                          <p style="margin: 5px 0 0; color: rgba(255,255,255,0.85); font-size: 14px; font-weight: 400;">AIEO opportunities for your store</p>
                        </td>
                        <!-- Spacer (Right) -->
                        <td style="width: auto;"></td>
                      </tr>
                    </table>
                  </td>
                </tr>
                
                <!-- Main Content -->
                <tr>
                  <td style="padding: 40px 40px 30px;">
                    <p style="margin: 0 0 20px; color: #1a1a1a; font-size: 16px; line-height: 1.6;">Hello ${shopName},</p>
                    
                    <p style="margin: 0 0 30px; color: #4a4a4a; font-size: 15px; line-height: 1.6;">
                      This week, you've made <strong>${totalCount} product ${totalCount > 1 ? 'changes' : 'change'}</strong> that ${totalCount > 1 ? 'need' : 'needs'} AIEO attention to improve discoverability in AI search engines.
                    </p>
                    
                    <!-- Stats Summary Box -->
                    <div style="background-color: #f0f7ff; border-left: 4px solid #2563eb; padding: 20px; margin: 30px 0;">
                      <h3 style="margin: 0 0 15px; color: #1e40af; font-size: 16px; font-weight: 600; text-transform: uppercase; letter-spacing: 0.5px;">This Week's Activity</h3>
                      
                      <table role="presentation" style="width: 100%; border-collapse: collapse;">
                        <tr>
                          ${newProducts.length > 0 ? `
                          <td style="padding: 10px; text-align: center; border-right: 1px solid #dbeafe;">
                            <div style="font-size: 28px; font-weight: 700; color: #1e40af; margin-bottom: 5px;">${newProducts.length}</div>
                            <div style="font-size: 13px; color: #64748b;">New Products</div>
                          </td>
                          ` : ''}
                          ${updatedProducts.length > 0 ? `
                          <td style="padding: 10px; text-align: center; ${needsOptimization.length > 0 ? 'border-right: 1px solid #dbeafe;' : ''}">
                            <div style="font-size: 28px; font-weight: 700; color: #1e40af; margin-bottom: 5px;">${updatedProducts.length}</div>
                            <div style="font-size: 13px; color: #64748b;">Updated</div>
                          </td>
                          ` : ''}
                          ${needsOptimization.length > 0 ? `
                          <td style="padding: 10px; text-align: center;">
                            <div style="font-size: 28px; font-weight: 700; color: #f59e0b; margin-bottom: 5px;">${needsOptimization.length}</div>
                            <div style="font-size: 13px; color: #64748b;">Need AIEO</div>
                          </td>
                          ` : ''}
                        </tr>
                      </table>
                    </div>
                    
                    <!-- Product List -->
                    ${productChanges.length > 0 ? `
                    <div style="margin: 30px 0;">
                      <h3 style="margin: 0 0 15px; color: #1e40af; font-size: 16px; font-weight: 600; text-transform: uppercase; letter-spacing: 0.5px;">Recent Changes</h3>
                      ${productChanges.map(product => `
                        <div style="padding: 12px 15px; background: #f8fafc; border-left: 3px solid ${product.changeType === 'created' ? '#22c55e' : '#3b82f6'}; margin-bottom: 10px; border-radius: 4px;">
                          <div style="font-weight: 600; color: #1e293b; font-size: 14px; margin-bottom: 4px;">${product.productTitle}</div>
                          <div style="font-size: 13px; color: #64748b;">
                            ${product.changeType === 'created' ? '🆕 New product' : '📝 Updated'}
                            ${product.needsAttention ? ' • <span style="color: #f59e0b; font-weight: 500;">Needs optimization</span>' : ''}
                          </div>
                        </div>
                      `).join('')}
                      ${totalCount > 10 ? `
                      <div style="text-align: center; padding: 15px; color: #64748b; font-size: 13px; background: #f8fafc; border-radius: 4px; margin-top: 10px;">
                        +${totalCount - 10} more products waiting for optimization...
                      </div>
                      ` : ''}
                    </div>
                    ` : ''}
                    
                    <!-- Pro Tip Box (similar to welcome email style) -->
                    <div style="background-color: #fff7ed; border-left: 4px solid #f59e0b; padding: 20px; margin: 30px 0;">
                      <p style="margin: 0; color: #92400e; font-size: 14px; line-height: 1.6;">
                        <strong style="color: #b45309;">💡 Pro Tip:</strong> After optimizing your products, don't forget to regenerate your Sitemap, AI-Enhanced Sitemap, and Advanced Schemas for maximum AI discoverability!
                      </p>
                    </div>
                    
                    <!-- CTA Button -->
                    <div style="text-align: center; margin: 35px 0;">
                      <a href="${dashboardUrl}" style="display: inline-block; background: linear-gradient(135deg, #3b82f6 0%, #2563eb 100%); color: #ffffff; text-decoration: none; padding: 14px 32px; font-size: 15px; font-weight: 600; border-radius: 4px; letter-spacing: 0.3px; box-shadow: 0 2px 4px rgba(37, 99, 235, 0.3);">
                        Optimize Products Now
                      </a>
                    </div>
                    
                    <p style="margin: 30px 0 0; color: #8a8a8a; font-size: 13px; line-height: 1.6;">
                      Need assistance? Reply to this email.
                    </p>
                  </td>
                </tr>
                
                <!-- Footer -->
                <tr>
                  <td style="padding: 30px 40px; background-color: #f0f7ff; border-top: 1px solid #dbeafe; text-align: center;">
                    <p style="margin: 0 0 15px; color: #64748b; font-size: 12px; line-height: 1.6;">
                      <strong style="color: #1e40af;">indexAIze Team</strong><br>
                      Helping AI assistants discover and recommend your products
                    </p>
                    ${this.getUnsubscribeFooter(data.shop, data.email || 'customer@example.com')}
                  </td>
                </tr>
              </table>
            </td>
          </tr>
        </table>
      </body>
      </html>
    `;
  }
}

export default new EmailService();
<|MERGE_RESOLUTION|>--- conflicted
+++ resolved
@@ -1311,15 +1311,11 @@
           needsOptimization,
           productChanges: productChanges.slice(0, 10) // Show top 10
         }),
-<<<<<<< HEAD
-        attachments: attachments
-=======
         attachments: attachments,
         trackingSettings: {
           clickTracking: { enable: false },
           openTracking: { enable: true }
         }
->>>>>>> 09b0e32c
       };
 
       console.log('[PRODUCT-DIGEST] 📧 Sending email to:', msg.to);
