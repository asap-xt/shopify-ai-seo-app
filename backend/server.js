    // backend/server.js
    // Express server for indexAIze - Unlock AI Search (ESM).
    // All comments are in English.
    // Railway trigger: GDPR webhook fix + AI enhanced product tracking

    import 'dotenv/config';
    import { config } from 'dotenv';
    import { fileURLToPath } from 'url';
    import path from 'path';
    
    // Load sendgrid.env if it exists (for development)
    const __filename = fileURLToPath(import.meta.url);
    const __dirname = path.dirname(__filename);
    const sendgridEnvPath = path.join(__dirname, '..', 'sendgrid.env');
    try {
      config({ path: sendgridEnvPath });
    } catch (e) {
      // sendgrid.env might not exist, that's okay
    }
    
    import express from 'express';
    import helmet from 'helmet';
    import cors from 'cors';
    import morgan from 'morgan';
    import cookieParser from 'cookie-parser';
    import compression from 'compression';
    import fs from 'fs';
    import { buildSchema, graphql } from 'graphql';
    import { getPlansMeForShop } from './controllers/seoController.js';
    import aiSimulationController from './controllers/aiSimulationController.js';
    import aiTestingController from './controllers/aiTestingController.js';
    import { logger, dbLogger } from './utils/logger.js';

    // Optional Mongo (only if MONGODB_URI provided)
    import mongoose from 'mongoose';
    import Shop from './db/Shop.js';
    import {
      resolveShopToken
    } from './utils/tokenResolver.js';
    import { attachIdToken } from './middleware/attachIdToken.js';
    import { attachShop } from './middleware/attachShop.js';
    import { normalizeShop } from './utils/normalizeShop.js';

    // Shopify SDK for Public App
    import { authBegin, authCallback, ensureInstalledOnShop, validateRequest } from './middleware/shopifyAuth.js';
    import shopify from './utils/shopifyApi.js';

    // ---------------------------------------------------------------------------
    // ESM __dirname (already defined above for sendgrid.env loading)
    // ---------------------------------------------------------------------------

    // ---------------------------------------------------------------------------
    // App configuration constants
    // ---------------------------------------------------------------------------
    const PORT = process.env.PORT || 8080;
    const APP_URL = process.env.APP_URL || `http://localhost:${PORT}`;
    const APP_PROXY_SUBPATH = process.env.APP_PROXY_SUBPATH || 'indexaize';

// ---------------------------------------------------------------------------
const app = express();
app.set('trust proxy', 1);

// Environment helpers
const IS_PROD = process.env.NODE_ENV === 'production';

    // --- Test plan overrides (in-memory) ---
    const planOverrides = new Map(); // key: shop, value: 'starter'|'professional'|'growth'|'growth_extra'|'enterprise'
    app.locals.planOverrides = planOverrides;

    app.locals.setPlanOverride = (shop, plan) => {
      if (!shop) {
        return null;
      }
      if (!plan) {
        planOverrides.delete(shop);
        return null;
      }
      planOverrides.set(shop, plan);
      return plan;
    };

    app.locals.getPlanOverride = (shop) => {
      if (!shop) {
        return null;
      }
      const override = planOverrides.get(shop) || null;
      return override;
    };

    // ---------------------------------------------------------------------------
    // Security (Shopify-embed friendly)
    // ---------------------------------------------------------------------------
    app.use(
      helmet({
        contentSecurityPolicy: false, // real CSP is set below for frame-ancestors
        crossOriginEmbedderPolicy: false,
      })
    );

    // Allow embedding in Shopify Admin (required for embedded apps)
    app.use((_, res, next) => {
      res.setHeader(
        'Content-Security-Policy',
        'frame-ancestors https://admin.shopify.com https://*.myshopify.com; frame-src \'self\' https://www.youtube.com https://www.youtube-nocookie.com https://youtube.com https://youtu.be'
      );
      next();
    });

    // ---------------------------------------------------------------------------
    // Core middleware
    // ---------------------------------------------------------------------------
    
    // Enhanced CORS configuration for Shopify iframe embedding
    const corsOptions = {
      origin: true, // Allow all origins (required for Shopify iframe)
      credentials: true,
      methods: ['GET', 'POST', 'PUT', 'DELETE', 'OPTIONS', 'PATCH'],
      allowedHeaders: [
        'Content-Type',
        'Authorization',
        'X-Requested-With',
        'Accept',
        'Origin',
        'X-Shopify-Access-Token',
        'X-Shop-Domain'
      ],
      exposedHeaders: ['Content-Length', 'X-Request-Id'],
      maxAge: 86400 // Cache preflight for 24 hours
    };
    
    app.use(cors(corsOptions));
    
    // Handle preflight OPTIONS requests explicitly
    app.options('*', cors(corsOptions));
    
    app.use(compression()); // Enable gzip compression
    app.use(cookieParser());

    // Горещ фикc за дублиран shop параметър (много рано, преди attachShop)
    app.use((req, _res, next) => {
      // 1) Нормализирай shop от query/body към 1 брой низ
      if (Array.isArray(req.query.shop)) req.query.shop = req.query.shop[0];
      if (Array.isArray(req.body?.shop)) req.body.shop = req.body.shop[0];
      // 2) Премахни дублиране на 'shop' при вътрешни пренасочвания
      if (typeof req.query.shop === 'string') {
        const s = req.query.shop.split(',')[0].trim();
        if (s !== req.query.shop) req.query.shop = s; // хваща и 'a,b'
      }
      next();
    });

    // Премахни application/json за GET/HEAD, за да не се парсва тяло
    app.use((req, res, next) => {
      if ((req.method === 'GET' || req.method === 'HEAD') &&
          req.headers['content-type']?.includes('application/json')) {
        delete req.headers['content-type'];
      }
      next();
    });

    // GDPR webhooks need raw body for HMAC validation
    // Must be BEFORE express.json() middleware
    app.use('/webhooks/customers', express.raw({ type: 'application/json' }), (req, res, next) => {
      // Store raw body for HMAC validation
      req.rawBody = req.body.toString('utf8');
      // Parse JSON for convenience
      try {
        req.body = JSON.parse(req.rawBody);
      } catch (e) {
        req.body = {};
      }
      next();
    });

    app.use('/webhooks/shop', express.raw({ type: 'application/json' }), (req, res, next) => {
      // Store raw body for HMAC validation
      req.rawBody = req.body.toString('utf8');
      // Parse JSON for convenience
      try {
        req.body = JSON.parse(req.rawBody);
      } catch (e) {
        req.body = {};
      }
      next();
    });

    app.use(express.json({ limit: '1mb' }));
    app.use(express.urlencoded({ extended: true, limit: '1mb' }));

    // Централизиран JSON parse error handler
    app.use((err, req, res, next) => {
      if (err?.type === 'entity.parse.failed') {
        return res.status(400).json({ ok: false, error: 'Invalid JSON body' });
      }
      next(err);
    });

    app.use(morgan(process.env.NODE_ENV === 'production' ? 'combined' : 'dev'));

// Debug & test endpoints – only enabled in non-production environments
if (!IS_PROD) {
  // ---- Debug helper: виж какви сесии имаш за shop
  app.get('/debug/sessions', async (req, res) => {
    const shop = req.query?.shop;
    if (!shop) return res.status(400).json({ error: 'Missing shop' });
    try {
      const sessions = await shopify.config.sessionStorage.findSessionsByShop(shop);
      return res.json({
        count: sessions?.length || 0,
        sessions: (sessions || []).map(s => ({
          id: s.id, shop: s.shop, isOnline: s.isOnline,
          updatedAt: s.updatedAt, hasToken: !!s.accessToken, scope: s.scope,
        })),
      });
    } catch (e) {
      console.error('[DEBUG/SESSIONS] error', e);
      return res.status(500).json({ error: 'Failed to list sessions' });
    }
  });

  // Debug route to check shop tokens
  app.get('/debug/shop-token', attachShop, async (req, res) => {
    const shop = req.shopDomain;
    if (!shop) return res.json({ error: 'Missing shop param' });
    
    try {
      const Shop = await import('./db/Shop.js');
      const shopDoc = await Shop.default.findOne({ shop }).lean();
      
      res.json({
        found: !!shopDoc,
        shop: shopDoc?.shop,
        hasToken: !!shopDoc?.accessToken,
        tokenType: shopDoc?.accessToken?.substring(0, 10),
        tokenLength: shopDoc?.accessToken?.length,
        useJWT: shopDoc?.useJWT,
        hasJWTToken: !!shopDoc?.jwtToken,
        jwtTokenPrefix: shopDoc?.jwtToken?.substring(0, 20),
        plan: shopDoc?.plan,
        createdAt: shopDoc?.createdAt,
        installedAt: shopDoc?.installedAt
      });
    } catch (err) {
      res.json({ error: err.message });
    }
  });

  // Debug route to delete shop record (force reinstall)
  app.delete('/debug/shop-token', attachShop, async (req, res) => {
    const shop = req.shopDomain;
    if (!shop) return res.json({ error: 'Missing shop param' });
    
    try {
      const Shop = await import('./db/Shop.js');
      const result = await Shop.default.deleteOne({ shop });
      
      res.json({
        success: true,
        shop: shop,
        deleted: result.deletedCount > 0,
        message: result.deletedCount > 0 ? 'Shop record deleted - app needs to be reinstalled' : 'Shop record not found'
      });
    } catch (err) {
      res.json({ error: err.message });
    }
  });
}

    // Public landing page
    app.get('/landing', (req, res) => {
      const landingPath = path.join(__dirname, '..', 'public', 'landing.html');
      if (fs.existsSync(landingPath)) {
        res.setHeader('Content-Type', 'text/html; charset=utf-8');
        res.setHeader('Cache-Control', 'public, max-age=3600'); // Cache for 1 hour
        res.sendFile(landingPath);
      } else {
        console.error('[LANDING] landing.html not found at:', landingPath);
        res.status(404).send('Landing page not found');
      }
    });

    // Quick sanity endpoint: confirms we can exchange the session token for an Admin API token
    app.get('/api/whoami', attachShop, async (req, res) => {
      try {
        const shop = req.shopDomain;
        const authHeader = req.headers['authorization'] || req.headers['Authorization'] || '';
        const bearerToken = authHeader.startsWith('Bearer ') ? authHeader.slice(7) : null;
        const idToken = req.query.id_token || bearerToken || null;

        if (!shop) return res.status(400).json({ error: 'Missing ?shop=' });

        const adminAccessToken = await resolveShopToken(shop, { idToken, requested: 'offline' });
        const tokenPreview = adminAccessToken
          ? `${adminAccessToken.slice(0, 6)}…${adminAccessToken.slice(-4)}`
          : null;

        res.json({ shop, tokenPreview });
      } catch (e) {
        console.error('[WHOAMI] Error:', e?.message || e);
        res.status(401).json({ error: 'Unable to resolve Admin API token', detail: e.message });
      }
    });

    // DEBUG: Log all incoming requests
    // Normalize shop domain for all requests
    app.use((req, res, next) => {
      // Verbose middleware logging disabled for production
      next();
    });
    app.use(attachShop);

    // make id_token available to every API handler via req.idToken
    app.use('/api', attachIdToken);
    app.use('/plans', attachIdToken);
    app.use('/collections', attachIdToken);

    // ---- PER-SHOP TOKEN RESOLVER (за всички /api/**)
    app.use('/api', async (req, res, next) => {
      try {
        // Skip authentication for public sitemap endpoints и token exchange
        if ((req.originalUrl.includes('/sitemap/') || 
            req.originalUrl.includes('/debug/') ||
            req.originalUrl.includes('/token-exchange')) && req.method === 'GET') {
          return next();
        }
        
        const shop = req.shopDomain;
        
        if (!shop) return res.status(400).json({ error: 'Missing or invalid shop domain' });
        
        try {
          // Опитай се да получиш токен
          const accessToken = await resolveShopToken(shop, { idToken: req.idToken, requested: 'offline' });
          
          // Успех - създай session
          const session = {
            accessToken: accessToken,
            shop: shop,
            isOnline: false,
            scope: 'read_products,write_products,read_themes,read_translations,write_translations,read_locales,read_metafields,read_metaobjects,write_metaobjects,read_content,write_content'
          };

          res.locals.adminSession = session;
          res.locals.adminGraphql = new shopify.clients.Graphql({ session });
          res.locals.shop = shop;

          return next();
          
        } catch (tokenError) {
          
          // Ако грешката е "Token exchange required", върни специален код
          if (tokenError.message.includes('Token exchange required') || 
              tokenError.message.includes('Token exchange needed')) {
            return res.status(202).json({ 
              error: 'token_exchange_required', 
              shop: shop,
              message: 'Frontend should perform token exchange first'
            });
          }
          
          // Други грешки
          return res.status(500).json({ error: 'Token resolver failed', details: tokenError.message });
        }
      } catch (e) {
        console.error('[API RESOLVER] error', e);
        return res.status(500).json({ error: 'Token resolver failed' });
      }
    });

    // ========= DEBUG + SHOP RESOLVER за /api/store =========
    // Този middleware е премахнат защото се дублира с общия /api middleware по-горе


    // App Proxy routes for sitemap (MUST be very early to avoid catch-all)


    // ---------------------------------------------------------------------------
    /** Health / debug */
    app.get('/healthz', (_req, res) => res.status(200).json({ ok: true, ts: Date.now() }));
    app.get('/readyz', (_req, res) => res.status(200).json({ ok: true, ts: Date.now() }));

if (!IS_PROD) {
  // TEST ENDPOINT - Set token balance for testing
  // Requires TEST_SECRET for security (works in production with secret)
  app.post('/test/set-token-balance', async (req, res) => {
    // Security check: require test secret
    const testSecret = req.headers['x-test-secret'] || req.body.testSecret;
    const expectedSecret = process.env.TEST_SECRET || 'dev-test-secret';
    
    if (testSecret !== expectedSecret) {
      return res.status(403).json({ 
        error: 'Unauthorized. Requires X-Test-Secret header or testSecret in body.' 
      });
    }
    
    try {
      const { shop, balance } = req.body;
      
      if (!shop) {
        return res.status(400).json({ error: 'Shop parameter required' });
      }
      
      const TokenBalance = (await import('./db/TokenBalance.js')).default;
      const tokenBalance = await TokenBalance.getOrCreate(shop);
      
      const oldBalance = tokenBalance.balance;
      tokenBalance.balance = balance !== undefined ? balance : 0;
      await tokenBalance.save();
      
      res.json({ 
        success: true, 
        shop,
        oldBalance,
        newBalance: tokenBalance.balance,
        message: `Balance updated: ${oldBalance} → ${tokenBalance.balance}`
      });
    } catch (error) {
      console.error('[TEST] Error setting token balance:', error);
      res.status(500).json({ error: error.message });
    }
  });

  // TEST ENDPOINT - Get token balance for testing
  app.get('/test/get-token-balance', async (req, res) => {
    const testSecret = req.headers['x-test-secret'] || req.query.testSecret;
    const expectedSecret = process.env.TEST_SECRET || 'dev-test-secret';
    
    if (testSecret !== expectedSecret) {
      return res.status(403).json({ 
        error: 'Unauthorized. Requires X-Test-Secret header or testSecret query param.' 
      });
    }
    
    try {
      const shop = req.query.shop;
      
      if (!shop) {
        return res.status(400).json({ error: 'Shop parameter required' });
      }
      
      const TokenBalance = (await import('./db/TokenBalance.js')).default;
      const tokenBalance = await TokenBalance.findOne({ shop });
      
      if (!tokenBalance) {
        return res.json({ 
          success: true,
          shop,
          exists: false,
          message: 'No token balance found for this shop'
        });
      }
      
      res.json({ 
        success: true,
        shop,
        exists: true,
        balance: tokenBalance.balance,
        totalPurchased: tokenBalance.totalPurchased,
        totalUsed: tokenBalance.totalUsed,
        lastPurchase: tokenBalance.lastPurchase
      });
    } catch (error) {
      console.error('[TEST] Error getting token balance:', error);
      res.status(500).json({ error: error.message });
    }
  });

  // Test sitemap endpoint
  app.get('/test-sitemap.xml', (req, res) => {
    res.set('Content-Type', 'application/xml; charset=utf-8');
    res.send('<?xml version="1.0" encoding="UTF-8"?><urlset><url><loc>https://test.com</loc></url></urlset>');
  });

  // Test MongoDB connection
  app.get('/test-mongo', async (req, res) => {
    try {
      const Sitemap = (await import('./db/Sitemap.js')).default;
      const Shop = (await import('./db/Shop.js')).default;
      
      const sitemapCount = await Sitemap.countDocuments();
      const shopCount = await Shop.countDocuments();
      
      // Get all shops
      const shops = await Shop.find({}).lean();
      
      res.json({ 
        success: true, 
        message: 'MongoDB connected', 
        sitemapCount: sitemapCount,
        shopCount: shopCount,
        shops: shops.map(s => ({ shop: s.shop, hasAccessToken: !!s.accessToken, createdAt: s.createdAt }))
      });
    } catch (error) {
      console.error('[TEST_MONGO] Error:', error);
      res.status(500).json({ 
        success: false, 
        error: error.message 
      });
    }
  });

  // Generate direct OAuth URL for testing
  app.get('/generate-oauth-url', (req, res) => {
    try {
      const shop = req.query.shop;
      if (!shop) {
        return res.status(400).json({ error: 'Missing shop parameter' });
      }
      const state = 'test-state-' + Date.now();
      
      const oauthUrl = `https://${shop}/admin/oauth/authorize?` + new URLSearchParams({
        client_id: process.env.SHOPIFY_API_KEY,
        scope: process.env.SHOPIFY_API_SCOPES || 'read_products,write_products',
        redirect_uri: `${process.env.APP_URL}/auth/callback`,
        state: state
      }).toString();
      
      res.json({ 
        success: true, 
        message: 'Direct OAuth URL generated', 
        oauthUrl: oauthUrl,
        shop: shop,
        state: state,
        redirectUri: `${process.env.APP_URL}/auth/callback`
      });
    } catch (error) {
      console.error('[GENERATE_OAUTH_URL] Error:', error);
      res.status(500).json({ 
        success: false, 
        error: error.message 
      });
    }
  });

  // Simple test endpoint without any imports
  app.get('/simple-test', (req, res) => {
    res.json({ 
      success: true, 
      message: 'Simple test endpoint works!',
      timestamp: new Date().toISOString(),
      url: req.url,
      method: req.method
    });
  });

  // Test token purchase email check endpoint (manual trigger)
  app.get('/api/test/token-email-check', async (req, res) => {
    try {
      const emailScheduler = (await import('./services/emailScheduler.js')).default;
      console.log('[TEST] Manually triggering token purchase email check...');
      await emailScheduler.checkTokenPurchaseEmail();
      res.json({ success: true, message: 'Token purchase email check completed. Check logs for details.' });
    } catch (error) {
      console.error('[TEST] Error:', error);
      res.status(500).json({ success: false, error: error.message });
    }
  });



  // Test email endpoint
  app.get('/api/test/email/:type', async (req, res) => {
    const { type } = req.params;
    const { shop } = req.query;
    
    if (!shop) {
      return res.status(400).json({ error: 'Missing shop parameter' });
    }
    
    try {
      const Shop = (await import('./db/Shop.js')).default;
      const Subscription = (await import('./db/Subscription.js')).default;
      
      const store = await Shop.findOne({ shop }).lean();
      if (!store) {
        return res.status(404).json({ error: 'Store not found' });
      }
      
      const subscription = await Subscription.findOne({ shop }).lean();
      const storeWithSubscription = { ...store, subscription };
      
      const emailService = (await import('./services/emailService.js')).default;
      
      let result;
      switch(type) {
        case 'welcome':
          result = await emailService.sendWelcomeEmail(storeWithSubscription);
          break;
        case 'token-purchase':
          result = await emailService.sendTokenPurchaseEmail(storeWithSubscription);
          break;
        case 'appstore-rating':
          result = await emailService.sendAppStoreRatingEmail(storeWithSubscription);
          break;
        case 'upgrade':
          result = await emailService.sendUpgradeSuccessEmail(storeWithSubscription, 'professional');
          break;
        // DEPRECATED: These emails are no longer sent automatically
        case 'trial':
          return res.status(410).json({ error: 'Trial expiring email has been deprecated (use in-app banner instead)' });
        case 'weekly':
          return res.status(410).json({ error: 'Weekly digest has been deprecated (use /api/test/product-digest instead)' });
        case 'reengagement':
          return res.status(410).json({ error: 'Re-engagement email has been deprecated' });
        default:
          return res.status(400).json({ error: 'Invalid email type. Use: welcome, token-purchase, appstore-rating, upgrade' });
      }
      
      res.json({
        success: result.success,
        message: `Email ${result.success ? 'sent' : 'failed'}`,
        type,
        shop,
        error: result.error || null
      });
    } catch (error) {
      console.error('[TEST EMAIL] Error:', error);
      res.status(500).json({ 
        success: false,
        error: error.message 
      });
    }
  });

  // Manual trigger for product digest
  app.get('/api/test/product-digest', async (req, res) => {
    const { shop } = req.query;
    
    try {
      const productDigestScheduler = (await import('./services/productDigestScheduler.js')).default;
      
      if (shop) {
        // Trigger for specific shop
        const result = await productDigestScheduler.triggerNow(shop);
        return res.json({
          success: result.success,
          message: `Digest ${result.success ? 'sent' : 'failed'}`,
          shop,
          error: result.error || null
        });
      } else {
        // Trigger for all shops
        await productDigestScheduler.triggerNow();
        return res.json({
          success: true,
          message: 'Digest job triggered for all shops'
        });
      }
    } catch (error) {
      console.error('[TEST DIGEST] Error:', error);
      res.status(500).json({ 
        success: false,
        error: error.message 
      });
    }
  });

  // Check shop email (debug endpoint)
  app.get('/api/test/check-shop-email', async (req, res) => {
    const { shop } = req.query;
    if (!shop) {
      return res.status(400).json({ error: 'Missing shop parameter' });
    }
    try {
      const Shop = (await import('./db/Shop.js')).default;
      const shopRecord = await Shop.findOne({ shop }).lean();
      
      if (!shopRecord) {
        return res.status(404).json({ 
          error: 'Shop not found in database',
          shop 
        });
      }

      res.json({
        shop: shopRecord.shop,
        email: shopRecord.email || 'NOT SET',
        shopOwner: shopRecord.shopOwner || 'NOT SET',
        shopOwnerEmail: shopRecord.shopOwnerEmail || 'NOT SET',
        contactEmail: shopRecord.contactEmail || 'NOT SET',
        name: shopRecord.name || 'NOT SET',
        isActive: shopRecord.isActive,
        createdAt: shopRecord.createdAt,
        updatedAt: shopRecord.updatedAt
      });
    } catch (error) {
      console.error('[CHECK SHOP EMAIL] Error:', error);
      res.status(500).json({
        error: error.message
      });
    }
  });
}

// Send Contact Support email via SendGrid (available in all environments)
app.post('/api/support/send', async (req, res) => {
  const { shop } = req.query;
  if (!shop) {
    return res.status(400).json({ error: 'Missing shop parameter' });
  }
  
  try {
    const { name, email, subject, message, file } = req.body;
    
    // Validate required fields
    if (!name || !email || !message) {
      return res.status(400).json({ error: 'Missing required fields: name, email, message' });
    }
    
    // Import email service
    const emailService = (await import('./services/emailService.js')).default;
    
    const result = await emailService.sendContactSupportEmail({
      name,
      email,
      subject: subject || 'General Question',
      message,
      shop,
      file: file ? {
        content: file.content, // base64 string
        filename: file.filename,
        type: file.type,
        size: file.size
      } : null
    });
    
    if (result.success) {
      res.json({ success: true, message: 'Message sent successfully' });
    } else {
      res.status(500).json({ success: false, error: result.error || 'Failed to send message' });
    }
  } catch (error) {
    console.error('[SUPPORT] Error sending message:', error.message);
    res.status(500).json({ success: false, error: 'Failed to send message' });
  }
});

// Get shop info for Contact Support page (available in all environments)
app.get('/api/shop/info', async (req, res) => {
  const { shop } = req.query;
  if (!shop) {
    return res.status(400).json({ error: 'Missing shop parameter' });
  }
  try {
    const Shop = (await import('./db/Shop.js')).default;
    const shopRecord = await Shop.findOne({ shop }).lean();
    
    if (!shopRecord) {
      return res.status(404).json({ error: 'Shop not found' });
    }

    res.json({
      name: shopRecord.name || shopRecord.shopOwner || shop.replace('.myshopify.com', ''),
      email: shopRecord.contactEmail || shopRecord.shopOwnerEmail || shopRecord.email || ''
    });
  } catch (error) {
    console.error('[SHOP INFO] Error:', error.message);
    res.status(500).json({ error: 'Failed to load shop info' });
  }
});

// Fetch and update shop email from Shopify (works in production for fixing missing emails)
app.post('/api/test/fetch-shop-email', async (req, res) => {
  const { shop } = req.query;
  if (!shop) {
    return res.status(400).json({ error: 'Missing shop parameter' });
  }
  try {
    const Shop = (await import('./db/Shop.js')).default;
    const { SHOPIFY_API_VERSION } = await import('./utils/env.js');
    
    const shopRecord = await Shop.findOne({ shop });
    
    if (!shopRecord) {
      return res.status(404).json({ error: 'Shop not found in database' });
    }

    if (!shopRecord.accessToken) {
      return res.status(400).json({ error: 'Shop has no access token' });
    }

    // Fetch from Shopify GraphQL API (using correct headers for 2025-01+)
    const shopQuery = `
      query {
        shop {
          email
          contactEmail
          name
        }
      }
    `;
    
    const shopResponse = await fetch(`https://${shop}/admin/api/${SHOPIFY_API_VERSION}/graphql.json`, {
      method: 'POST',
      headers: {
        'X-Shopify-Access-Token': shopRecord.accessToken,
        'Content-Type': 'application/json',
        'Accept': 'application/graphql-response+json, application/json',
      },
      body: JSON.stringify({ query: shopQuery }),
    });

    if (!shopResponse.ok) {
      return res.status(500).json({ 
        error: 'Shopify API error',
        status: shopResponse.status 
      });
    }

    const shopData = await shopResponse.json();
    const shopEmail = shopData.data?.shop?.email || shopData.data?.shop?.contactEmail || null;
    const shopName = shopData.data?.shop?.name || null;
    
    if (!shopEmail) {
      return res.status(404).json({ 
        error: 'No email found in Shopify API response',
        shopData: shopData.data?.shop 
      });
    }

    // Update shop in DB
    const updateFields = {
      email: shopEmail,
      shopOwnerEmail: shopEmail,
      contactEmail: shopEmail,
      updatedAt: new Date()
    };
    
    if (shopName) {
      updateFields.name = shopName;
    }

    await Shop.updateOne(
      { shop },
      { $set: updateFields }
    );

    res.json({
      success: true,
      shop,
      email: shopEmail,
      name: shopName,
      message: 'Shop email updated successfully'
    });
  } catch (error) {
    console.error('[FETCH SHOP EMAIL] Error:', error);
    res.status(500).json({
      error: error.message
    });
  }
});

    // ---------------------------------------------------------------------------
    // Shopify OAuth Routes for Public App (moved to start function)
    // ---------------------------------------------------------------------------

    // ---------------------------------------------------------------------------
    // Routers (mounted before static). These imports must exist in the project.
    // ---------------------------------------------------------------------------
    import authRouter from './auth.js';                      // mounts /auth
    import tokenExchangeRouter from './token-exchange.js';   // mounts /token-exchange
    import billingRouter from './billing/billingRoutes.js';  // mounts /billing/* (NEW: GraphQL-based)
    import seoRouter from './controllers/seoController.js';  // mounts /seo/* (plans/me е премахнат)
    import languageRouter from './controllers/languageController.js';  // mounts /api/languages/*
    import multiSeoRouter from './controllers/multiSeoController.js';  // mounts /api/seo/*
import debugRouter from './controllers/debugRouter.js';
    import productsRouter from './controllers/productsController.js';
    import sitemapRouter from './controllers/sitemapController.js';
    import appProxyRouter from './controllers/appProxyController.js';
    import publicSitemapRouter from './controllers/publicSitemapController.js';
    import storeRouter from './controllers/storeController.js';
    import schemaRouter from './controllers/schemaController.js';
    import aiDiscoveryRouter from './controllers/aiDiscoveryController.js';
    import aiEndpointsRouter from './controllers/aiEndpointsController.js';
    import aiEnhanceRouter from './controllers/aiEnhanceController.js';
    import advancedSchemaRouter from './controllers/advancedSchemaController.js';

    // Import new middleware and controllers
    import { attachShop as attachShopFromApiResolver, apiResolver } from './middleware/apiResolver.js';
    import collectionsRouter from './controllers/collectionsController.js';
    import dashboardRouter from './controllers/dashboardController.js';

    // Session validation endpoint (replaces old /api/auth)
    app.post('/api/auth/session', validateRequest(), async (req, res) => {
      const { shop, host } = req.body;
      
      if (!shop || !host) {
        return res.status(400).json({ error: 'Missing shop or host' });
      }
      
      // Session is already validated by middleware
      res.json({ 
        success: true,
        shop: req.shopDomain,
        hasAccessToken: !!req.shopAccessToken
      });
    });


    // Mount core routers
    app.use('/auth', authRouter);
    app.use('/token-exchange', tokenExchangeRouter);
    app.use('/billing', billingRouter);  // Handles both /billing/* and /api/billing/*
    app.use('/api/billing', billingRouter);  // API routes for billing
    app.use(seoRouter);
    app.use('/api/languages', languageRouter); // -> /api/languages/product/:shop/:productId
    app.use('/api/seo', multiSeoRouter); // -> /api/seo/generate-multi, /api/seo/apply-multi

    // Manual trigger for product digest (TEST MODE)
    app.get('/api/test/product-digest', async (req, res) => {
      const { shop } = req.query;
      
      try {
        const productDigestScheduler = (await import('./services/productDigestScheduler.js')).default;
        
        if (shop) {
          // Trigger for specific shop
          const result = await productDigestScheduler.triggerNow(shop);
          return res.json({
            success: result.success,
            message: `Digest ${result.success ? 'sent' : 'failed'}`,
            shop,
            error: result.error || null
          });
        } else {
          // Trigger for all shops
          await productDigestScheduler.triggerNow();
          return res.json({
            success: true,
            message: 'Digest job triggered for all shops'
          });
        }
      } catch (error) {
        console.error('[TEST DIGEST] Error:', error);
        res.status(500).json({ 
          success: false,
          error: error.message 
        });
      }
    });

    // --- Minimal GraphQL endpoint for test plan overrides ---
    const schema = buildSchema(`
      enum PlanEnum { starter professional growth growth_extra enterprise }
      type PlansMe {
        shop: String! 
        plan: String
        planKey: String
        priceUsd: Float
        product_limit: Int
        collection_limit: Int
        language_limit: Int
        providersAllowed: [String!]
        modelsSuggested: [String!]
        autosyncCron: String
        trial: TrialInfo
        subscriptionStatus: String
      }
      type TrialInfo {
        active: Boolean!
        ends_at: String
        days_left: Int
      }
      type SitemapResult {
        success: Boolean!
        message: String!
        shop: String!
        queued: Boolean
        position: Int
        estimatedTime: Int
      }
      
      type ProductEdge {
        node: Product!
        cursor: String!
      }
      
      type ProductConnection {
        edges: [ProductEdge!]!
        pageInfo: PageInfo!
      }
      
      type Product {
        id: ID!
        title: String!
      }
      
      type CollectionEdge {
        node: Collection!
        cursor: String!
      }
      
      type CollectionConnection {
        edges: [CollectionEdge!]!
        pageInfo: PageInfo!
      }
      
      type Collection {
        id: ID!
        title: String!
      }
      
      type PageInfo {
        hasNextPage: Boolean!
        hasPreviousPage: Boolean!
      }
      
      type StoreMetadata {
        shopName: String
        description: String
        shortDescription: String
        seoMetadata: String
        aiMetadata: String
        organizationSchema: String
        # localBusinessSchema: String # DISABLED - not relevant for online stores
      }
      
      type WelcomePage {
        title: String
        content: String
      }
      
      type Query {
        # optional: ако решиш да четеш плана през GraphQL в бъдеще
        plansMe(shop: String!): PlansMe!
        # check for generated data
        products(shop: String!, first: Int): ProductConnection!
        collections(shop: String!, first: Int): CollectionConnection!
        storeMetadata(shop: String!): StoreMetadata
        welcomePage(shop: String!): WelcomePage
      }
      type Mutation {
        # set plan override (null plan = clear override)
        setPlanOverride(shop: String!, plan: PlanEnum): PlansMe!
        # regenerate sitemap in background
        regenerateSitemap(shop: String!): SitemapResult!
      }
    `);

    const root = {
      async plansMe({ shop }, ctx) {
        // Една и съща бизнес-логика като REST-а:
        return await getPlansMeForShop(ctx.app, (shop || '').toLowerCase());
      },

      async setPlanOverride({ shop, plan }, ctx) {
        const { req, app } = ctx;
        const sessionShop = req.query?.shop || req.body?.shop || req.headers['x-shop'] || null;
        if (sessionShop && sessionShop !== shop) throw new Error('Shop mismatch');
        app.locals.setPlanOverride(shop, plan || null);
        return await getPlansMeForShop(app, (shop || '').toLowerCase());
      },

      async regenerateSitemap({ shop }, ctx) {
        try {
          // === TRIAL RESTRICTION CHECK ===
          const { default: Subscription } = await import('./db/Subscription.js');
          const subscription = await Subscription.findOne({ shop });
          
          const now = new Date();
          const inTrial = subscription?.trialEndsAt && now < new Date(subscription.trialEndsAt);
          const isActivated = subscription?.isActivated || false;
          
          const planKey = (subscription?.plan || 'starter').toLowerCase().replace(/\s+/g, '_');
          const includedTokensPlans = ['growth_extra', 'enterprise'];
          const hasIncludedTokens = includedTokensPlans.includes(planKey);
          
          // Check if user has purchased tokens
          const { default: TokenBalance } = await import('./db/TokenBalance.js');
          const tokenBalance = await TokenBalance.findOne({ shop });
          const hasPurchasedTokens = tokenBalance?.totalPurchased > 0;
          const hasTokenBalance = tokenBalance?.balance > 0;
          
          // Import isBlockedInTrial
          const { isBlockedInTrial } = await import('./billing/tokenConfig.js');
          const feature = 'ai-sitemap-optimized';
          
          // CRITICAL: Block during trial ONLY if:
          // 1. Has included tokens plan (Growth Extra/Enterprise)
          // 2. In trial period
          // 3. Plan not activated
          // 4. Never purchased tokens AND has no remaining balance
          // 5. Feature is blocked for this plan
          if (hasIncludedTokens && inTrial && !isActivated && !hasPurchasedTokens && !hasTokenBalance && isBlockedInTrial(feature)) {
            throw new Error('TRIAL_RESTRICTION: AI-Optimized Sitemap is locked during trial period. Activate your plan to unlock.');
          }
          
          // Import the core sitemap generation logic and queue
          const { generateSitemapCore } = await import('./controllers/sitemapController.js');
<<<<<<< HEAD
=======
          const { default: sitemapQueue } = await import('./services/sitemapQueue.js');
>>>>>>> bd30637e
          
          // ===== BACKGROUND QUEUE: AI Enhancement enabled from Settings =====
          // When called from Settings, we enable AI enhancement (real-time AI calls)
          // This is the ONLY place where AI enhancement happens
          // The Sitemap page (Search Optimization for AI) generates BASIC sitemap only
<<<<<<< HEAD
          generateSitemapCore(shop, { enableAIEnhancement: true })
            .then((result) => {
              // Success - sitemap generation completed
            })
            .catch((error) => {
              console.error('[GRAPHQL] Background sitemap generation failed:', error);
            });
          
          // Return immediately
=======
          // 
          // Use queue system for reliable background processing:
          // - Works independently of frontend connection
          // - Prevents duplicate jobs
          // - Handles retries on failure
          // - Updates status in Shop.sitemapStatus
          const jobInfo = await sitemapQueue.addJob(shop, async () => {
            return await generateSitemapCore(shop, { enableAIEnhancement: true });
          });
          
          // Return immediately with job info
>>>>>>> bd30637e
          return {
            success: true,
            message: jobInfo.queued 
              ? 'AI-Optimized Sitemap regeneration started in background. You can navigate away - the process will continue.'
              : jobInfo.message,
            shop: shop,
            queued: jobInfo.queued,
            position: jobInfo.position,
            estimatedTime: jobInfo.estimatedTime
          };
          
        } catch (error) {
          console.error('[GRAPHQL] ❌ Error starting sitemap regeneration:', error);
          console.error('[GRAPHQL] Error stack:', error.stack);
          
          // Handle specific error codes
          if (error.code === 'TRIAL_RESTRICTION' || error.message?.includes('TRIAL_RESTRICTION')) {
            return {
              success: false,
              message: 'TRIAL_RESTRICTION: AI-Optimized Sitemap is locked during trial period. Activate your plan to unlock.',
              shop: shop
            };
          }
          
          if (error.code === 'INSUFFICIENT_TOKENS') {
            return {
              success: false,
              message: 'INSUFFICIENT_TOKENS: Not enough tokens for AI-Optimized Sitemap.',
              shop: shop
            };
          }
          
          if (error.code === 'PLAN_NOT_ELIGIBLE') {
            return {
              success: false,
              message: `PLAN_NOT_ELIGIBLE: ${error.message}`,
              shop: shop
            };
          }
          
          return {
            success: false,
            message: error.message,
            shop: shop
          };
        }
      },

      async products({ shop, first = 1 }, ctx) {
        try {
          const { normalizeShop } = await import('./utils/shop.js');
          const { executeShopifyGraphQL } = await import('./utils/tokenResolver.js');
          
          const normalizedShop = normalizeShop(shop);
          if (!normalizedShop) {
            throw new Error('Invalid shop parameter');
          }
          
          const productsQuery = `
            query($first: Int!) {
              products(first: $first, query: "status:active") {
                edges {
                  node {
                    id
                    title
                  }
                  cursor
                }
                pageInfo {
                  hasNextPage
                }
              }
            }
          `;
          
          const data = await executeShopifyGraphQL(normalizedShop, productsQuery, { first });
          
          return {
            edges: data.products.edges.map(edge => ({
              node: {
                id: edge.node.id,
                title: edge.node.title
              },
              cursor: edge.cursor
            })),
            pageInfo: {
              hasNextPage: data.products.pageInfo.hasNextPage,
              hasPreviousPage: false
            }
          };
          
        } catch (error) {
          console.error('[GRAPHQL] Error checking products:', error);
          return {
            edges: [],
            pageInfo: {
              hasNextPage: false,
              hasPreviousPage: false
            }
          };
        }
      },

      async collections({ shop, first = 1 }, ctx) {
        try {
          const { normalizeShop } = await import('./utils/shop.js');
          const { executeShopifyGraphQL } = await import('./utils/tokenResolver.js');
          
          const normalizedShop = normalizeShop(shop);
          if (!normalizedShop) {
            throw new Error('Invalid shop parameter');
          }
          
          const collectionsQuery = `
            query($first: Int!) {
              collections(first: $first) {
                edges {
                  node {
                    id
                    title
                  }
                  cursor
                }
                pageInfo {
                  hasNextPage
                }
              }
            }
          `;
          
          const data = await executeShopifyGraphQL(normalizedShop, collectionsQuery, { first });
          
          return {
            edges: data.collections.edges.map(edge => ({
              node: {
                id: edge.node.id,
                title: edge.node.title
              },
              cursor: edge.cursor
            })),
            pageInfo: {
              hasNextPage: data.collections.pageInfo.hasNextPage,
              hasPreviousPage: false
            }
          };
          
        } catch (error) {
          console.error('[GRAPHQL] Error checking collections:', error);
          return {
            edges: [],
            pageInfo: {
              hasNextPage: false,
              hasPreviousPage: false
            }
          };
        }
      },

      async storeMetadata({ shop }, ctx) {
        try {
          const { normalizeShop } = await import('./utils/shop.js');
          const { executeShopifyGraphQL } = await import('./utils/tokenResolver.js');
          
          const normalizedShop = normalizeShop(shop);
          if (!normalizedShop) {
            throw new Error('Invalid shop parameter');
          }
          
          const shopQuery = `
            query {
              shop {
                name
                description
                metafield(namespace: "ai_seo_store", key: "seo_metadata") {
                  value
                }
                organizationMetafield: metafield(namespace: "ai_seo_store", key: "organization_schema") {
                  value
                }
                aiMetafield: metafield(namespace: "ai_seo_store", key: "ai_metadata") {
                  value
                }
              }
            }
          `;
          
          const data = await executeShopifyGraphQL(normalizedShop, shopQuery);
          
          // Check if any AI metadata exists
          const hasSeoMetadata = !!data.shop?.metafield?.value;
          const hasOrganizationMetadata = !!data.shop?.organizationMetafield?.value;
          const hasAiMetadata = !!data.shop?.aiMetafield?.value;
          // const hasLocalBusinessMetadata = !!data.shop?.localBusinessMetafield?.value; // DISABLED
          
          const hasAnyMetadata = hasSeoMetadata || hasOrganizationMetadata || hasAiMetadata; // || hasLocalBusinessMetadata;
          
          return {
            shopName: hasAnyMetadata ? data.shop?.name : null,
            description: hasSeoMetadata ? JSON.parse(data.shop?.metafield?.value || '{}').metaDescription || data.shop?.description : null,
            shortDescription: hasSeoMetadata ? JSON.parse(data.shop?.metafield?.value || '{}').shortDescription || null : null,
            seoMetadata: data.shop?.metafield?.value || null,
            aiMetadata: data.shop?.aiMetafield?.value || null,
            organizationSchema: data.shop?.organizationMetafield?.value || null
            // localBusinessSchema: data.shop?.localBusinessMetafield?.value || null // DISABLED - not relevant for online stores
          };
          
        } catch (error) {
          console.error('[GRAPHQL] Error checking store metadata:', error);
          return {
            shopName: null,
            description: null
          };
        }
      },

      async welcomePage({ shop }, ctx) {
        try {
          // For now, return a simple welcome page structure
          // In the future, this could check for actual generated welcome page content
          return {
            title: `Welcome to ${shop}`,
            content: `Welcome to our store!`
          };
          
        } catch (error) {
          console.error('[GRAPHQL] Error checking welcome page:', error);
          return {
            title: null,
            content: null
          };
        }
      }
    };

    app.post('/graphql', express.json(), async (req, res) => {
      try {
        const { query, variables } = req.body || {};
        
        if (!query) {
          console.error(`[GRAPHQL] Error: No query provided`);
          return res.status(400).json({ errors: [{ message: 'No query provided' }] });
        }
        
        const result = await graphql({
          schema,
          source: query,
          rootValue: root,
          contextValue: { req, res, app },
          variableValues: variables || {},
        });
        
        if (result.errors?.length) {
          console.error(`[GRAPHQL] Errors:`, result.errors);
          res.status(400).json(result);
        } else {
          res.json(result);
        }
      } catch (e) {
        console.error(`[GRAPHQL] Exception:`, e);
        res.status(500).json({ errors: [{ message: e.message || 'GraphQL error' }] });
      }
    });
if (!IS_PROD) {
  app.use('/debug', debugRouter);
}
    app.use('/api/products', productsRouter);
    app.use('/api/dashboard', dashboardRouter);
    app.use(schemaRouter);
    app.use('/api', aiDiscoveryRouter);
    app.use(aiEndpointsRouter);
    app.use('/ai-enhance', aiEnhanceRouter);
    app.use('/api/schema', advancedSchemaRouter);
    app.use('/api/ai', aiSimulationController);
    app.use('/api', aiTestingController);


    // Mount the new controllers with fixed authentication
    app.use('/api/collections', collectionsRouter);

    // Sitemap routes
    app.use('/api/sitemap', sitemapRouter);




    // Store metadata routes
    app.use('/api/store', storeRouter);

    // ---------------------------------------------------------------------------
    // Webhook registration endpoint
    // ---------------------------------------------------------------------------
    app.post('/api/admin/register-webhooks', attachShop, async (req, res) => {
      try {
        const shop = req.shopDomain || req.query.shop;
        
        if (!shop) {
          return res.status(400).json({ 
            error: 'Missing shop parameter',
            debug: {
              shopDomain: req.shopDomain,
              queryShop: req.query.shop,
              bodyShop: req.body?.shop
            }
          });
        }
        
        const appUrl = process.env.APP_URL || `https://${req.headers.host}`;
        
        const { registerAllWebhooks } = await import('./utils/webhookRegistration.js');
        const results = await registerAllWebhooks(req, shop, appUrl);
        
        res.json({ 
          success: true, 
          shop,
          appUrl,
          results 
        });
      } catch (error) {
        console.error('[WEBHOOK-REGISTER-ENDPOINT] Error:', error);
        res.status(500).json({ 
          error: error.message,
          stack: error.stack,
          success: false 
        });
      }
    });

    // List registered webhooks (for debugging)
    app.get('/api/admin/list-webhooks', attachShop, apiResolver, async (req, res) => {
      try {
        const shop = req.shopDomain || req.query.shop;
        
        if (!shop) {
          return res.status(400).json({ error: 'Missing shop parameter' });
        }
        
        // Use req.session which is set by apiResolver after token exchange
        if (!req.session) {
          return res.status(401).json({ error: 'No session - authentication failed' });
        }
        
        const { makeShopifyGraphQLRequest } = await import('./utils/shopifyGraphQL.js');
        
        const query = `
          query {
            webhookSubscriptions(first: 50) {
              edges {
                node {
                  id
                  topic
                  endpoint {
                    __typename
                    ... on WebhookHttpEndpoint {
                      callbackUrl
                    }
                  }
                }
              }
            }
          }
        `;
        
        const result = await makeShopifyGraphQLRequest(shop, req.session.accessToken, query);
        
        res.json({
          success: true,
          shop,
          webhooks: result?.webhookSubscriptions?.edges || []
        });
      } catch (error) {
        console.error('[LIST-WEBHOOKS-ENDPOINT] Error:', error);
        res.status(500).json({ 
          error: error.message 
        });
      }
    });

    // ---------------------------------------------------------------------------
    // Optional routers / webhooks: mounted inside start() so we can import
    // them conditionally without breaking the build if files are missing.
    // ---------------------------------------------------------------------------
    async function mountOptionalRouters(app) {
      // GDPR Compliance Webhooks (mandatory for Shopify App Store)
      // 3 separate endpoints matching shopify.app.toml URIs
      try {
        // Use createRequire to load CommonJS module in ES Module context
        const { createRequire } = await import('module');
        const require = createRequire(import.meta.url);
        const gdprCompliance = require('./webhooks/gdpr-compliance.cjs');
        
        app.use('/webhooks', gdprCompliance);
        console.log('✔ GDPR compliance webhooks mounted:');
        console.log('  - POST /webhooks/customers/data_request');
        console.log('  - POST /webhooks/customers/redact');
        console.log('  - POST /webhooks/shop/redact');
      } catch (e) {
        console.error('⚠ GDPR webhooks failed to mount:', e?.message || '');
      }

      // Webhook validator + product webhooks
      try {
        const { default: validateShopifyWebhook } = await import('./middleware/webhookValidator.js');
        const { default: productsWebhook } = await import('./webhooks/products.js');
        const { default: uninstallWebhook } = await import('./webhooks/uninstall.js');
        const { default: collectionsWebhook } = await import('./webhooks/collections.js');
        const { default: subscriptionUpdateWebhook } = await import('./webhooks/subscription-update.js');
        const { default: subscriptionBillingWebhook } = await import('./webhooks/subscription-billing.js');

        // Example webhook endpoints (adjust paths if your files expect different)
        app.post('/webhooks/products', validateShopifyWebhook, productsWebhook);
        app.post('/webhooks/collections', validateShopifyWebhook, collectionsWebhook);
        app.post('/webhooks/app/uninstalled', validateShopifyWebhook, uninstallWebhook);
        app.post('/webhooks/subscription/update', validateShopifyWebhook, subscriptionUpdateWebhook);
        app.post('/webhooks/subscription/billing', validateShopifyWebhook, subscriptionBillingWebhook);
        console.log('✔ Webhooks mounted');
      } catch (e) {
        console.log('ℹ Webhooks not mounted (missing files or import error).', e?.message || '');
      }

      // Feed (optional drop-in)
      try {
        const { default: feedRouter } = await import('./controllers/feedController.js');
        app.use('/ai', feedRouter); // e.g. GET /ai/feed/catalog.ndjson
        console.log('✔ Feed controller mounted');
      } catch {
        // not present – skip
      }

      // Product sync admin endpoint (optional)
      try {
        const { syncProductsForShop } = await import('./controllers/productSync.js');
        app.post('/api/admin/sync', async (req, res) => {
          try {
            const { shop } = req.body || {};
            if (!shop) return res.status(400).json({ error: 'Missing shop' });
            const result = await syncProductsForShop(req, shop);
            res.status(200).json({ ok: true, result });
          } catch (err) {
            res.status(500).json({ error: err.message });
          }
        });
        console.log('✔ Product sync endpoint mounted');
      } catch {
        // not present – skip
      }


      if (!IS_PROD) {
        // Debug endpoint to check token validity
        app.get('/api/debug/token/:shop', async (req, res) => {
          try {
            const shop = req.params.shop;
            const { resolveShopToken } = await import('./utils/tokenResolver.js');
            const Shop = (await import('./db/Shop.js')).default;
            
            // Get token from DB
            const shopDoc = await Shop.findOne({ shop }).lean();
            
            // Try to resolve token
            const token = await resolveShopToken(shop);
            
            // Test token with simple GraphQL query
            const testQuery = `query { shop { name } }`;
            const testRes = await fetch(`https://${shop}/admin/api/2025-07/graphql.json`, {
              method: 'POST',
              headers: {
                'Content-Type': 'application/json',
                'X-Shopify-Access-Token': token,
              },
              body: JSON.stringify({ query: testQuery }),
            });
            
            const testData = await testRes.json();
            
            res.json({
              shop,
              tokenInDB: !!shopDoc?.accessToken,
              tokenType: typeof token,
              tokenPrefix: token ? token.substring(0, 10) + '...' : null,
              appApiKey: shopDoc?.appApiKey,
              currentAppKey: process.env.SHOPIFY_API_KEY,
              keyMatch: shopDoc?.appApiKey === process.env.SHOPIFY_API_KEY,
              testStatus: testRes.status,
              testSuccess: testRes.ok,
              testData: testData?.data ? 'SUCCESS' : testData?.errors || 'UNKNOWN'
            });
          } catch (err) {
            res.status(500).json({ error: err.message });
          }
        });

        // Debug endpoint to force token refresh
        app.post('/api/debug/refresh-token/:shop', async (req, res) => {
          try {
            const shop = req.params.shop;
            const { invalidateShopToken, resolveShopToken } = await import('./utils/tokenResolver.js');
            
            // Clear old token
            await invalidateShopToken(shop);
            
            // Try to get new token (will fail without idToken, but clears cache)
            try {
              const newToken = await resolveShopToken(shop, { requested: 'offline' });
              res.json({ success: true, hasNewToken: !!newToken });
            } catch (e) {
              res.json({ success: true, cleared: true, note: 'Token cleared, need idToken for new one' });
            }
          } catch (err) {
            res.status(500).json({ error: err.message });
          }
        });
      }
    }


    // Handle Shopify's app routes - both by handle and by API key
    app.get('/apps/:app_identifier', (req, res) => {
      res.set('Cache-Control', 'no-store');
      res.setHeader('Content-Security-Policy', 'frame-ancestors https://admin.shopify.com https://*.myshopify.com; frame-src \'self\' https://www.youtube.com https://www.youtube-nocookie.com https://youtube.com https://youtu.be');
      res.sendFile(path.join(__dirname, '..', 'frontend', 'dist', 'index.html'));
    });

    app.get('/apps/:app_identifier/*', (req, res, next) => {
      // Skip our App Proxy routes
      if (req.params.app_identifier === APP_PROXY_SUBPATH) {
        return next();
      }
      
      res.set('Cache-Control', 'no-store');
      res.setHeader('Content-Security-Policy', 'frame-ancestors https://admin.shopify.com https://*.myshopify.com; frame-src \'self\' https://www.youtube.com https://www.youtube-nocookie.com https://youtube.com https://youtu.be');
      res.sendFile(path.join(__dirname, '..', 'frontend', 'dist', 'index.html'));
    });

    // ---------------------------------------------------------------------------
    // Static frontend (Vite build). We never cache index.html.
    // We DO NOT use a catch-all regex to avoid shadowing /auth and other APIs.
    // ---------------------------------------------------------------------------
    const distPath = path.join(__dirname, '..', 'frontend', 'dist');
    
    // Verify dist directory exists
    if (!fs.existsSync(distPath)) {
      console.error('[SERVER] ❌ ERROR: frontend/dist directory does not exist!');
      console.error('[SERVER] Expected path:', distPath);
      console.error('[SERVER] Please run: npm run build (or npm install which runs postinstall)');
    } else {
      const indexPath = path.join(distPath, 'index.html');
      if (!fs.existsSync(indexPath)) {
        console.error('[SERVER] ❌ ERROR: frontend/dist/index.html does not exist!');
      } else {
        // Check if assets directory exists
        const assetsPath = path.join(distPath, 'assets');
        if (!fs.existsSync(assetsPath)) {
          console.error('[SERVER] ❌ ERROR: frontend/dist/assets directory does not exist!');
        }
      }
    }

    // Блокирайте достъп до root index.html
    app.use((req, res, next) => {
      // Блокирайте достъп до root index.html
      if (req.path === '/index.html' && !req.path.includes('/dist/')) {
        return res.status(404).send('Not found');
      }
      next();
    });

    // Handle root request - this is the App URL endpoint
    app.get('/', async (req, res) => {
      const { shop, hmac, timestamp, host, embedded, id_token } = req.query;
      
      // If no shop parameter, show install form
      if (!shop) {
        let html = `
          <!DOCTYPE html>
          <html>
          <head>
            <title>Install indexAIze - Unlock AI Search</title>
            <style>
              body { 
                font-family: -apple-system, BlinkMacSystemFont, 'Segoe UI', Roboto, sans-serif;
                display: flex;
                justify-content: center;
                align-items: center;
                height: 100vh;
                margin: 0;
                background: #f4f6f8;
              }
              .container {
                text-align: center;
                background: white;
                padding: 40px;
                border-radius: 8px;
                box-shadow: 0 2px 10px rgba(0,0,0,0.1);
                max-width: 400px;
              }
              h1 { color: #202223; margin-bottom: 20px; }
              input {
                width: 100%;
                padding: 12px;
                margin: 10px 0;
                border: 1px solid #ddd;
                border-radius: 4px;
                font-size: 16px;
                box-sizing: border-box;
              }
              button {
                background: #008060;
                color: white;
                border: none;
                padding: 12px 24px;
                border-radius: 4px;
                font-size: 16px;
                cursor: pointer;
                width: 100%;
                margin-top: 10px;
              }
              button:hover { background: #006e52; }
            </style>
            <script>
              window.__SHOPIFY_API_KEY = '${process.env.SHOPIFY_API_KEY}';
            </script>
            <meta name="shopify-api-key" content="${process.env.SHOPIFY_API_KEY}">
          </head>
          <body>
            <div class="container">
              <h1>Install indexAIze - Unlock AI Search</h1>
              <p>Enter your shop domain to install the app:</p>
              <form action="/auth" method="GET">
                <input 
                  type="text" 
                  name="shop" 
                  placeholder="your-shop.myshopify.com" 
                  required
                  pattern=".*\\.myshopify\\.com$"
                  title="Please enter a valid .myshopify.com domain"
                />
                <button type="submit">Install App</button>
              </form>
            </div>
          </body>
          </html>
        `;
        return res.send(html);
      }
      
      // Set proper headers for embedded apps
      res.set({
        'Content-Type': 'text/html; charset=utf-8',
        'X-Frame-Options': 'ALLOWALL',
        'Content-Security-Policy': "frame-ancestors https://admin.shopify.com https://*.myshopify.com https://partners.shopify.com; frame-src 'self' https://www.youtube.com https://www.youtube-nocookie.com https://youtube.com https://youtu.be",
        'Cache-Control': 'no-store, no-cache, must-revalidate'
      });
      
      try {
        const ShopModel = (await import('./db/Shop.js')).default;
        let existingShop = await ShopModel.findOne({ shop }).lean();
        
        // Handle JWT token if present
        if (id_token) {
          if (!existingShop || !existingShop.accessToken || existingShop.accessToken === 'jwt-pending' || 
              existingShop.appApiKey !== process.env.SHOPIFY_API_KEY) {
            // НАПРАВИ TOKEN EXCHANGE ВЕДНАГА НА СЪРВЪРА
            try {
              const tokenResponse = await fetch(`https://${shop}/admin/oauth/access_token`, {
                method: 'POST',
                headers: { 'Content-Type': 'application/json' },
                body: JSON.stringify({
                  client_id: process.env.SHOPIFY_API_KEY,
                  client_secret: process.env.SHOPIFY_API_SECRET,
                  grant_type: 'urn:ietf:params:oauth:grant-type:token-exchange',
                  subject_token: id_token,
                  subject_token_type: 'urn:ietf:params:oauth:token-type:id_token',
                  requested_token_type: 'urn:shopify:params:oauth:token-type:offline-access-token'
                }),
              });

              if (tokenResponse.ok) {
                const tokenData = await tokenResponse.json();
                const accessToken = tokenData.access_token;
                
                if (accessToken) {
                  // Запази в базата данни
                  await ShopModel.findOneAndUpdate(
                    { shop },
                    { 
                      shop, 
                      accessToken,
                      appApiKey: process.env.SHOPIFY_API_KEY,
                      useJWT: true,
                      needsTokenExchange: false,
                      installedAt: new Date(),
                      updatedAt: new Date() 
                    },
                    { upsert: true, new: true }
                  );
                } else {
                  console.error('[APP URL] No access token in response');
                }
              } else {
                const errorText = await tokenResponse.text();
                console.error('[APP URL] Token exchange failed:', tokenResponse.status, errorText);
              }
            } catch (error) {
              console.error('[APP URL] Token exchange error:', error);
            }
          }
          
          // For embedded apps, we use Token Exchange to get Admin API access tokens
          // The tokenResolver will handle JWT -> Admin token exchange automatically
          if (id_token || embedded === '1') {
              const indexPath = path.join(distPath, 'index.html');
              let html = fs.readFileSync(indexPath, 'utf8');
              
              // With .dockerignore in place, we always get fresh build artifacts
              // No need for dynamic asset replacement anymore
              
              // Generate cache busting values
              const buildTime = Date.now().toString();
              const cacheBust = Math.random().toString(36).substring(7);
              
              // Replace ALL placeholders
              const apiKey = process.env.SHOPIFY_API_KEY || '';
              html = html.replace(/%VITE_SHOPIFY_API_KEY%/g, apiKey);
              html = html.replace(/%BUILD_TIME%/g, buildTime);
              html = html.replace(/%CACHE_BUST%/g, cacheBust);
              
              // Find the closing </head> tag and inject our script before it
              const headEndIndex = html.indexOf('</head>');
              
              if (headEndIndex !== -1) {
                const injection = `
                  <script>
                    window.__SHOPIFY_API_KEY = '${apiKey}';
                    window.__SHOPIFY_SHOP = '${shop}';
                    window.__SHOPIFY_HOST = '${host || ''}';
                    
                    // Add error handler to catch JavaScript errors
                    window.addEventListener('error', function(e) {
                      console.error('[GLOBAL ERROR]', e.error);
                    });
                    
                    // Add unhandled promise rejection handler
                    window.addEventListener('unhandledrejection', function(e) {
                      console.error('[UNHANDLED REJECTION]', e.reason);
                    });
                  </script>
                  <meta name="shopify-api-key" content="${apiKey}">
                `;
                html = html.slice(0, headEndIndex) + injection + html.slice(headEndIndex);
              } else {
                console.error('[SERVER] Could not find </head> tag in HTML!');
              }
          
          return res.send(html);
        }
        
      } // End of if (id_token) block
        
        // No JWT token and app not installed - redirect to OAuth
        // Handle Partners Dashboard redirect specially
        if (req.headers.referer && req.headers.referer.includes('partners.shopify.com')) {
          const authUrl = `/auth?${new URLSearchParams(req.query).toString()}`;
          return res.send(`
            <!DOCTYPE html>
            <html>
            <head>
              <meta charset="utf-8">
              <title>Installing...</title>
              <script>
                if (window.top !== window.self) {
                  window.top.location.href = '${authUrl}';
                } else {
                  window.location.href = '${authUrl}';
                }
              </script>
            </head>
            <body>
              <p>Redirecting to installation...</p>
            </body>
            </html>
          `);
        }
        
        return res.redirect(`/auth?${new URLSearchParams(req.query).toString()}`);
        
      } catch (err) {
        console.error('[APP URL] Error:', err);
        res.status(500).send(`
          <!DOCTYPE html>
          <html>
          <head>
            <meta charset="utf-8">
            <title>Error</title>
          </head>
          <body>
            <h1>Error loading app</h1>
            <p>${err.message}</p>
            <p>Please try again or contact support.</p>
          </body>
          </html>
        `);
      }
    });

    // Partners може да очаква /api endpoint
    app.get('/api', (req, res) => {
      res.json({ 
        status: 'ok',
        app: 'indexAIze - Unlock AI Search',
        version: '1.0.0'
      });
    });

    // Или може да търси health endpoint
    app.get('/health', (req, res) => {
      res.json({ 
        status: 'healthy',
        timestamp: Date.now()
      });
    });

    // Debug route за да видим всички заявки
    app.use((req, res, next) => {
      if (req.headers.referer && req.headers.referer.includes('partners.shopify.com')) {
        // Partners request detected
      }
      next();
    });






    // Explicit SPA routes → serve fresh index.html
    const spaRoutes = [
      '/dashboard', 
      '/ai-seo',
      '/ai-seo/products',
      '/ai-seo/collections',
      '/ai-seo/sitemap',
      '/ai-seo/store-metadata',
      '/ai-seo/schema-data',
      '/settings',
      '/ai-testing',
      '/billing',
      '/clean-uninstall'
    ];

      spaRoutes.forEach((route) => {
        app.get(route, (_req, res) => {
          res.set('Cache-Control', 'no-store');
          let html = fs.readFileSync(path.join(distPath, 'index.html'), 'utf8');
          
          // Generate cache busting values
          const buildTime = Date.now().toString();
          const cacheBust = Math.random().toString(36).substring(7);
          
          // Replace ALL placeholders
          const apiKey = process.env.SHOPIFY_API_KEY || '';
          html = html.replace(/%VITE_SHOPIFY_API_KEY%/g, apiKey);
          html = html.replace(/%BUILD_TIME%/g, buildTime);
          html = html.replace(/%CACHE_BUST%/g, cacheBust);
          
          const headEndIndex = html.indexOf('</head>');
          if (headEndIndex !== -1) {
            const injection = `
            <script>
              window.__SHOPIFY_API_KEY = '${apiKey}';
            </script>
            <meta name="shopify-api-key" content="${apiKey}">
          `;
            html = html.slice(0, headEndIndex) + injection + html.slice(headEndIndex);
          }
          
          res.send(html);
        });
      });

    // Wildcard for all /ai-seo/* routes (but not /apps/* routes)
    app.get('/ai-seo*', (req, res, next) => {
      // Skip /apps/* routes
      if (req.path.startsWith('/apps/')) {
        return next();
      }
      res.set('Cache-Control', 'no-store');
      let html = fs.readFileSync(path.join(distPath, 'index.html'), 'utf8');
      
      // Generate cache busting values
      const buildTime = Date.now().toString();
      const cacheBust = Math.random().toString(36).substring(7);
      
      // Replace ALL placeholders
      const apiKey = process.env.SHOPIFY_API_KEY || '';
      html = html.replace(/%VITE_SHOPIFY_API_KEY%/g, apiKey);
      html = html.replace(/%BUILD_TIME%/g, buildTime);
      html = html.replace(/%CACHE_BUST%/g, cacheBust);
      
      const headEndIndex = html.indexOf('</head>');
      if (headEndIndex !== -1) {
        const injection = `
          <script>
            window.__SHOPIFY_API_KEY = '${apiKey}';
          </script>
          <meta name="shopify-api-key" content="${apiKey}">
        `;
        html = html.slice(0, headEndIndex) + injection + html.slice(headEndIndex);
      }
      
      res.send(html);
    });

// Debug: list all mounted routes (non-production only)
if (!IS_PROD) {
  app.get('/debug/routes', (req, res) => {
    const routes = [];
    app._router.stack.forEach((layer) => {
      if (layer.route && layer.route.path) {
        const methods = Object.keys(layer.route.methods).filter((m) => layer.route.methods[m]);
        routes.push({ methods, path: layer.route.path });
      } else if (layer.name === 'router' && layer.handle?.stack) {
        for (const r of layer.handle.stack) {
          if (r.route?.path) {
            const methods = Object.keys(r.route.methods).filter((m) => r.route.methods[m]);
            routes.push({ methods, path: r.route.path });
          }
        }
      }
    });
    res.status(200).json({ routes });
  });
}

// PHASE 1 OPTIMIZATION: AI Queue monitoring endpoint (available on all environments for monitoring)
app.get('/debug/ai-queue-stats', async (req, res) => {
  try {
    const aiQueue = (await import('./services/aiQueue.js')).default;
    const stats = aiQueue.getStats();
    res.json(stats);
  } catch (error) {
    res.status(500).json({ error: error.message });
  }
});

    // Старият /test/set-plan endpoint е премахнат - използваме GraphQL версията

    // ---------------------------------------------------------------------------
    // Global error handler
    // ---------------------------------------------------------------------------
    app.use((err, _req, res, _next) => {
      console.error('[ERROR]', err);
      if (res.headersSent) return;
      res.status(500).json({ error: 'Internal server error', message: err.message });
    });

    // ---------------------------------------------------------------------------
    // Startup: optional Mongo, mount optional routers, start scheduler, listen
    // ---------------------------------------------------------------------------
    import { startScheduler } from './scheduler.js';
    import emailScheduler from './services/emailScheduler.js';
    import productDigestScheduler from './services/productDigestScheduler.js';

    async function start() {
      try {
        // MongoDB Connection with optimized pooling (PHASE 1 - COMPLETE ✅)
        if (process.env.MONGODB_URI) {
          mongoose.set('strictQuery', false);
          
          const { default: dbConnection, setupShutdownHandlers } = await import('./db/connection.js');
          setupShutdownHandlers(); // Setup SIGTERM/SIGINT handlers
          await dbConnection.connect();
          
          // Create database indexes for optimal query performance (PHASE 2)
          const { createAllIndexes } = await import('./db/indexes.js');
          await createAllIndexes();
        } else {
          console.log('ℹ No MONGODB_URI provided — skipping Mongo connection');
        }

      // DEBUG ENDPOINTS (MUST be first, before all other middleware)
      // Staging diagnostics endpoint (available in staging and non-prod)
      const IS_STAGING = process.env.NODE_ENV === 'staging';
      
      // Staging installation diagnostics endpoint (available in staging)
      if (IS_STAGING) {
        app.get('/debug/staging-install', (req, res) => {
          const expectedStagingKey = 'cbb6c395806364fba75996525ffce483';
          const expectedStagingUrl = 'https://indexaize-aiseo-app-staging.up.railway.app';
          
          const diagnostics = {
            timestamp: new Date().toISOString(),
            environment: {
              NODE_ENV: process.env.NODE_ENV || 'not set',
              APP_URL: process.env.APP_URL || 'not set',
              SHOPIFY_API_KEY: process.env.SHOPIFY_API_KEY || 'not set',
              SHOPIFY_API_SECRET: process.env.SHOPIFY_API_SECRET ? '***SET***' : 'NOT SET',
              VITE_SHOPIFY_API_KEY: process.env.VITE_SHOPIFY_API_KEY || 'not set',
              MONGODB_URI: process.env.MONGODB_URI ? '***SET***' : 'NOT SET',
            },
            validation: {
              isStaging: IS_STAGING,
              apiKeyMatches: process.env.SHOPIFY_API_KEY === expectedStagingKey,
              appUrlMatches: process.env.APP_URL === expectedStagingUrl,
              apiKeysMatch: process.env.SHOPIFY_API_KEY === process.env.VITE_SHOPIFY_API_KEY,
              appUrlIsHttps: process.env.APP_URL?.startsWith('https://'),
              appUrlHasTrailingSlash: process.env.APP_URL?.endsWith('/'),
            },
            redirectUrls: process.env.APP_URL ? [
              `${process.env.APP_URL.replace(/\/+$/, '')}/auth/callback`,
              `${process.env.APP_URL.replace(/\/+$/, '')}/api/auth/callback`,
              `${process.env.APP_URL.replace(/\/+$/, '')}/api/auth`,
              `${process.env.APP_URL.replace(/\/+$/, '')}/`,
            ] : [],
            issues: [],
          };

          // Check for issues
          if (!process.env.SHOPIFY_API_KEY) diagnostics.issues.push('SHOPIFY_API_KEY is not set');
          if (!process.env.SHOPIFY_API_SECRET) diagnostics.issues.push('SHOPIFY_API_SECRET is not set');
          if (!process.env.APP_URL) diagnostics.issues.push('APP_URL is not set');
          if (!process.env.VITE_SHOPIFY_API_KEY) diagnostics.issues.push('VITE_SHOPIFY_API_KEY is not set');
          if (IS_STAGING && !diagnostics.validation.apiKeyMatches) {
            diagnostics.issues.push(`SHOPIFY_API_KEY should be ${expectedStagingKey} for staging`);
          }
          if (IS_STAGING && !diagnostics.validation.appUrlMatches) {
            diagnostics.issues.push(`APP_URL should be ${expectedStagingUrl} for staging`);
          }
          if (!diagnostics.validation.apiKeysMatch && process.env.SHOPIFY_API_KEY && process.env.VITE_SHOPIFY_API_KEY) {
            diagnostics.issues.push('SHOPIFY_API_KEY and VITE_SHOPIFY_API_KEY do not match');
          }
          if (diagnostics.validation.appUrlHasTrailingSlash) {
            diagnostics.issues.push('APP_URL has trailing slash - this can cause OAuth issues');
          }
          if (!diagnostics.validation.appUrlIsHttps && process.env.APP_URL) {
            diagnostics.issues.push('APP_URL should use HTTPS');
          }

          diagnostics.status = diagnostics.issues.length === 0 ? 'ok' : 'issues_found';
          
          res.json(diagnostics);
        });
      }
      
      if (!IS_PROD) {
        app.get('/debug/env', (req, res) => {
          const key = process.env.SHOPIFY_API_KEY || '';
          res.json({
            ok: true,
            SHOPIFY_API_KEY_present: Boolean(key),
            SHOPIFY_API_KEY_len: key.length,
            SHOPIFY_API_KEY_preview: key ? `${key.slice(0,4)}…${key.slice(-4)}` : null,
            NODE_ENV: process.env.NODE_ENV || null,
            embedded: true
          });
        });

        // Database Indexes Status Endpoint (PHASE 2 - Verification)
        app.get('/debug/indexes', async (req, res) => {
          try {
            const { getIndexStats } = await import('./db/indexes.js');
            const stats = await getIndexStats();
            
            if (!stats) {
              return res.status(500).json({ error: 'Failed to fetch index stats' });
            }
            
            res.json({
              phase: 'PHASE 2: Database Indexes',
              status: 'active',
              indexes: stats,
              message: 'Indexes created successfully!'
            });
          } catch (error) {
            res.status(500).json({ 
              error: 'Failed to get index stats', 
              message: error.message 
            });
          }
        });
        
        // Redis Cache Status Endpoint (PHASE 3 - Verification)
        app.get('/debug/cache', async (req, res) => {
          try {
            const cacheService = (await import('./services/cacheService.js')).default;
            const stats = await cacheService.getStats();
            
            if (!stats) {
              return res.json({
                phase: 'PHASE 3: Redis Caching',
                status: 'disabled',
                message: 'Redis not configured. Add REDIS_URL environment variable.',
                enabled: false
              });
            }
            
            res.json({
              phase: 'PHASE 3: Redis Caching',
              status: 'active',
              enabled: true,
              stats,
              message: 'Redis caching is operational!'
            });
          } catch (error) {
            res.status(500).json({ 
              error: 'Failed to get cache stats', 
              message: error.message 
            });
          }
        });

        app.get('/debug/whoami', (req, res) => {
          const fromQuery = req.query.shop;
          const fromHost = (()=>{
            try {
              const host = req.query.host;
              if (!host) return null;
              const decoded = Buffer.from(host, 'base64').toString('utf8');
              const m = decoded.match(/store\/([^/?]+)/);
              return m ? `${m[1]}.myshopify.com` : null;
            } catch { return null; }
          })();
          const shop = normalizeShop(fromQuery || fromHost || req.session?.shop);
          res.json({ ok:true, shop, raw: { query: req.query.shop, host: req.query.host }});
        });
      }

      // App Bridge JavaScript injection endpoint
      app.get('/app-bridge.js', (req, res) => {
        const { shop } = req.query;
        let { host } = req.query;
        // ако host липсва, конструираме го от shop
        if (!host && shop) {
          host = Buffer.from(`${shop}/admin`, 'utf8').toString('base64');
        }
        const apiKey = process.env.SHOPIFY_API_KEY || '';
        res.type('application/javascript').send(`
          window.__SHOPIFY_API_KEY = ${JSON.stringify(apiKey)};
          window.__SHOPIFY_SHOP = ${JSON.stringify(shop || null)};
          window.__SHOPIFY_HOST = ${JSON.stringify(host || null)};
        `);
      });

      // APP PROXY ROUTES (MUST be first, before all other middleware)
      app.use(`/apps/${APP_PROXY_SUBPATH}`, appProxyRouter);

        // PUBLIC SITEMAP ENDPOINTS (MUST be before authentication middleware)
        // Direct public sitemap endpoint - no authentication required
        app.get('/public-sitemap', async (req, res) => {
          try {
            // Import required modules
            const Sitemap = (await import('./db/Sitemap.js')).default;
            
            // Helper function to normalize shop
            function normalizeShop(s) {
              if (!s) return null;
              s = String(s).trim().toLowerCase();
              if (/^https?:\/\//.test(s)) {
                const u = s.replace(/^https?:\/\//, '').replace(/\/+$/, '');
                return u.toLowerCase();
              }
              if (!/\.myshopify\.com$/i.test(s)) return s.toLowerCase() + '.myshopify.com';
              return s.toLowerCase();
            }
            
            const shop = normalizeShop(req.query.shop);
            if (!shop) {
              console.error('[PUBLIC_SITEMAP_DIRECT] Missing shop parameter');
              return res.status(400).send('Missing shop parameter. Use: ?shop=your-shop.myshopify.com');
            }
            
            // Get saved sitemap with content
            const sitemapDoc = await Sitemap.findOne({ shop }).select('+content').lean().exec();
            
            if (!sitemapDoc || !sitemapDoc.content) {
              return res.status(404).send(`
    Sitemap not found for shop: ${shop}

    To generate a sitemap:
    1. Install the indexAIze - Unlock AI Search app in your Shopify admin
    2. Go to the Sitemap section and click "Generate Sitemap"
    3. Your sitemap will be available at this URL

    App URL: ${process.env.APP_URL || 'YOUR_APP_URL'}/?shop=${encodeURIComponent(shop)}
              `);
            }
            
            // Serve the saved sitemap
            res.set({
              'Content-Type': 'application/xml; charset=utf-8',
              'Cache-Control': 'public, max-age=21600', // 6 hours
              'Last-Modified': new Date(sitemapDoc.generatedAt).toUTCString(),
              'X-Sitemap-Cache': 'HIT',
              'X-Sitemap-Generated': sitemapDoc.generatedAt,
              'X-Sitemap-Products': sitemapDoc.productCount?.toString() || '0'
            });
            res.send(sitemapDoc.content);
            
          } catch (error) {
            console.error('[PUBLIC_SITEMAP_DIRECT] Error:', error);
            return res.status(500).send(`Failed to serve sitemap: ${error.message}`);
          }
        });

        // Mount Shopify OAuth Routes
        app.use('/api/auth', authBegin());
        app.use('/api/auth/callback', authCallback());
        app.use('/api/auth', ensureInstalledOnShop());

        // Mount optional routers before listening
        await mountOptionalRouters(app);


        // Serve assets with aggressive caching for production (MUST be before catch-all)
        
        // Serve logo for emails (public endpoint)
        app.get('/assets/logo/:size', (req, res) => {
          const { size } = req.params;
          const allowedSizes = ['Logo_60x60.png', 'Logo_80x80.png', 'Logo_120x120.png'];
          
          if (!allowedSizes.includes(size)) {
            return res.status(404).send('Logo size not found');
          }
          
          const logoPath = path.join(__dirname, 'assets', 'logo', size);
          const logoPathAlt = path.join(__dirname, '..', 'backend', 'assets', 'logo', size);
          
          let finalPath = null;
          if (fs.existsSync(logoPath)) {
            finalPath = logoPath;
          } else if (fs.existsSync(logoPathAlt)) {
            finalPath = logoPathAlt;
          }
          
          if (finalPath) {
            res.setHeader('Content-Type', 'image/png');
            res.setHeader('Cache-Control', 'public, max-age=31536000, immutable');
            res.sendFile(path.resolve(finalPath));
          } else {
            console.error('[LOGO] Logo not found. Tried:', logoPath, 'and', logoPathAlt);
            res.status(404).send('Logo not found');
          }
        });

        app.use(
          express.static(distPath, {
            index: false,
            etag: false,
            lastModified: false,
            maxAge: process.env.NODE_ENV === 'production' ? '1y' : 0, // 1 year cache in production
            setHeaders(res, filePath) {
              if (process.env.NODE_ENV === 'production') {
                // Cache JS/CSS files for 1 year in production
                if (filePath.match(/\.(js|css)$/)) {
                  res.setHeader('Cache-Control', 'public, max-age=31536000, immutable');
                }
                // Cache images for 1 year in production
                if (filePath.match(/\.(png|jpg|jpeg|gif|svg|ico)$/)) {
                  res.setHeader('Cache-Control', 'public, max-age=31536000, immutable');
                }
                // Cache fonts for 1 year in production
                if (filePath.match(/\.(woff|woff2|ttf|eot)$/)) {
                  res.setHeader('Cache-Control', 'public, max-age=31536000, immutable');
                }
              } else {
                // Development: disable caching for all files
                res.setHeader('Cache-Control', 'no-store, no-cache, must-revalidate, proxy-revalidate, max-age=0, private, no-transform');
                res.setHeader('Pragma', 'no-cache');
                res.setHeader('Expires', '0');
                res.setHeader('Surrogate-Control', 'no-store');
                res.setHeader('Last-Modified', new Date().toUTCString());
                res.setHeader('ETag', `"${Date.now()}-${Math.random()}"`);
                res.setHeader('Vary', '*');
                res.setHeader('X-Cache-Bust', Date.now().toString());
                res.setHeader('X-Timestamp', Date.now().toString());
                res.setHeader('X-Random', Math.random().toString());
                res.setHeader('X-Build-Time', new Date().toISOString());
              }
            },
          })
        );

        // Public sitemap endpoints (MUST be before catch-all)
        // Simple public sitemap endpoint - no authentication required
        app.get('/sitemap.xml', async (req, res) => {
          try {
            // Import required modules
            const Sitemap = (await import('./db/Sitemap.js')).default;
            
            // Helper function to normalize shop
            function normalizeShop(s) {
              if (!s) return null;
              s = String(s).trim().toLowerCase();
              if (/^https?:\/\//.test(s)) {
                const u = s.replace(/^https?:\/\//, '').replace(/\/+$/, '');
                return u.toLowerCase();
              }
              if (!/\.myshopify\.com$/i.test(s)) return s.toLowerCase() + '.myshopify.com';
              return s.toLowerCase();
            }
            
            const shop = normalizeShop(req.query.shop);
            if (!shop) {
              console.error('[PUBLIC_SITEMAP] Missing shop parameter');
              return res.status(400).send('Missing shop parameter. Use: ?shop=your-shop.myshopify.com');
            }
            
            // Get saved sitemap with content
            const sitemapDoc = await Sitemap.findOne({ shop }).select('+content').lean().exec();
            
            if (!sitemapDoc || !sitemapDoc.content) {
              return res.status(404).send(`
    Sitemap not found for shop: ${shop}

    To generate a sitemap:
    1. Install the indexAIze - Unlock AI Search app in your Shopify admin
    2. Go to the Sitemap section and click "Generate Sitemap"
    3. Your sitemap will be available at this URL

    App URL: ${process.env.APP_URL || 'YOUR_APP_URL'}/?shop=${encodeURIComponent(shop)}
              `);
            }
            
            // Serve the saved sitemap
            res.set({
              'Content-Type': 'application/xml; charset=utf-8',
              'Cache-Control': 'public, max-age=21600', // 6 hours
              'Last-Modified': new Date(sitemapDoc.generatedAt).toUTCString(),
              'X-Sitemap-Cache': 'HIT',
              'X-Sitemap-Generated': sitemapDoc.generatedAt,
              'X-Sitemap-Products': sitemapDoc.productCount?.toString() || '0'
            });
            res.send(sitemapDoc.content);
            
          } catch (error) {
            console.error('[PUBLIC_SITEMAP] Error:', error);
            return res.status(500).send(`Failed to serve sitemap: ${error.message}`);
          }
        });
        
        // Products sitemap endpoint (alias for /sitemap.xml for AI Testing compatibility)
        app.get('/sitemap_products.xml', async (req, res) => {
          try {
            // Import required modules
            const Sitemap = (await import('./db/Sitemap.js')).default;
            
            // Helper function to normalize shop
            function normalizeShop(s) {
              if (!s) return null;
              s = String(s).trim().toLowerCase();
              if (/^https?:\/\//.test(s)) {
                const u = s.replace(/^https?:\/\//, '').replace(/\/+$/, '');
                return u.toLowerCase();
              }
              if (!/\.myshopify\.com$/i.test(s)) return s.toLowerCase() + '.myshopify.com';
              return s.toLowerCase();
            }
            
            const shop = normalizeShop(req.query.shop);
            if (!shop) {
              console.error('[PRODUCTS_SITEMAP] Missing shop parameter');
              return res.status(400).send('Missing shop parameter. Use: ?shop=your-shop.myshopify.com');
            }
            
            // Get saved sitemap with content
            const sitemapDoc = await Sitemap.findOne({ shop }).select('+content').lean().exec();
            
            if (!sitemapDoc || !sitemapDoc.content) {
              return res.status(404).type('text/plain').send('Sitemap not found for this shop. Please generate it first.');
            }
            
            // Serve sitemap XML
            res.type('application/xml; charset=utf-8');
            res.send(sitemapDoc.content);
            
          } catch (error) {
            console.error('[PRODUCTS_SITEMAP] Error:', error);
            return res.status(500).send(`Failed to serve sitemap: ${error.message}`);
          }
        });
        
        // Alternative public sitemap endpoint
        app.get('/public-sitemap.xml', async (req, res) => {
          try {
            // Import required modules
            const Sitemap = (await import('./db/Sitemap.js')).default;
            
            // Helper function to normalize shop
            function normalizeShop(s) {
              if (!s) return null;
              s = String(s).trim().toLowerCase();
              if (/^https?:\/\//.test(s)) {
                const u = s.replace(/^https?:\/\//, '').replace(/\/+$/, '');
                return u.toLowerCase();
              }
              if (!/\.myshopify\.com$/i.test(s)) return s.toLowerCase() + '.myshopify.com';
              return s.toLowerCase();
            }
            
            const shop = normalizeShop(req.query.shop);
            if (!shop) {
              console.error('[PUBLIC_SITEMAP_ALT] Missing shop parameter');
              return res.status(400).send('Missing shop parameter. Use: ?shop=your-shop.myshopify.com');
            }
            
            // Get saved sitemap with content
            const sitemapDoc = await Sitemap.findOne({ shop }).select('+content').lean().exec();
            
            if (!sitemapDoc || !sitemapDoc.content) {
              return res.status(404).send(`
    Sitemap not found for shop: ${shop}

    To generate a sitemap:
    1. Install the indexAIze - Unlock AI Search app in your Shopify admin
    2. Go to the Sitemap section and click "Generate Sitemap"
    3. Your sitemap will be available at this URL

    App URL: ${process.env.APP_URL || 'YOUR_APP_URL'}/?shop=${encodeURIComponent(shop)}
              `);
            }
            
            // Serve the saved sitemap
            res.set({
              'Content-Type': 'application/xml; charset=utf-8',
              'Cache-Control': 'public, max-age=21600', // 6 hours
              'Last-Modified': new Date(sitemapDoc.generatedAt).toUTCString(),
              'X-Sitemap-Cache': 'HIT',
              'X-Sitemap-Generated': sitemapDoc.generatedAt,
              'X-Sitemap-Products': sitemapDoc.productCount?.toString() || '0'
            });
            res.send(sitemapDoc.content);
            
          } catch (error) {
            console.error('[PUBLIC_SITEMAP_ALT] Error:', error);
            return res.status(500).send(`Failed to serve sitemap: ${error.message}`);
          }
        });

    // Contact Support route - MUST be before catch-all
    app.get('/contact-support', (req, res) => {
      res.set('Cache-Control', 'no-store, no-cache, must-revalidate, proxy-revalidate, max-age=0, private, no-transform');
      res.setHeader('Content-Security-Policy', 'frame-ancestors https://admin.shopify.com https://*.myshopify.com; frame-src \'self\' https://www.youtube.com https://www.youtube-nocookie.com https://youtube.com https://youtu.be');
      res.sendFile(path.join(__dirname, '..', 'frontend', 'dist', 'index.html'));
    });

    // Reset unsubscribe status endpoint (for testing)
    app.post('/api/test/reset-unsubscribe', async (req, res) => {
      try {
        const { shop } = req.body;
        if (!shop) {
          return res.status(400).json({ success: false, error: 'shop parameter is required' });
        }

        const Shop = (await import('./db/Shop.js')).default;
        const shopRecord = await Shop.findOne({ shop });
        
        if (!shopRecord) {
          return res.status(404).json({ success: false, error: 'Shop not found' });
        }

        // Reset to subscribed
        shopRecord.emailPreferences = shopRecord.emailPreferences || {};
        shopRecord.emailPreferences.marketingEmails = true;
        shopRecord.emailPreferences.unsubscribedAt = null;
        await shopRecord.save();

        // Remove from SendGrid suppression list (non-blocking)
        const sendgridListsService = (await import('./services/sendgridListsService.js')).default;
        const emailToResubscribe = shopRecord.email || shopRecord.shopOwner;
        if (emailToResubscribe) {
          sendgridListsService.removeFromSuppressionList(emailToResubscribe).catch(error => {
            console.error('[TEST] Failed to remove from SendGrid suppression list:', error.message);
          });
        }

        console.log(`[TEST] ✅ Reset unsubscribe status for ${shop} - now subscribed`);

        res.json({ 
          success: true, 
          message: `Shop ${shop} reset to subscribed status`,
          emailPreferences: shopRecord.emailPreferences
        });
      } catch (error) {
        console.error('[TEST] Error resetting unsubscribe:', error);
        res.status(500).json({ success: false, error: error.message });
      }
    });

    // Unsubscribe endpoint (must be before catch-all, public endpoint - no auth required)
    app.get('/api/email/unsubscribe', async (req, res) => {
      try {
        const { shop, email } = req.query;
        
        if (!shop) {
          return res.status(400).send('Missing shop parameter');
        }

        const Shop = (await import('./db/Shop.js')).default;
        const shopRecord = await Shop.findOne({ shop });
        
        if (!shopRecord) {
          return res.status(404).send('Shop not found');
        }

        // Set email preferences to unsubscribe from marketing emails
        shopRecord.emailPreferences = shopRecord.emailPreferences || {};
        shopRecord.emailPreferences.marketingEmails = false;
        shopRecord.emailPreferences.unsubscribedAt = new Date();
        await shopRecord.save();

        // Add to SendGrid suppression list (non-blocking)
        const sendgridListsService = (await import('./services/sendgridListsService.js')).default;
        const emailToUnsubscribe = email || shopRecord.email || shopRecord.shopOwner;
        if (emailToUnsubscribe) {
          sendgridListsService.addToSuppressionList(emailToUnsubscribe, shop).catch(error => {
            console.error('[UNSUBSCRIBE] Failed to add to SendGrid suppression list:', error.message);
          });
        }

        // Return a simple HTML confirmation page
        res.send(`
          <!DOCTYPE html>
          <html>
          <head>
            <meta charset="UTF-8">
            <title>Unsubscribed</title>
            <style>
              body {
                font-family: Arial, sans-serif;
                max-width: 600px;
                margin: 50px auto;
                padding: 20px;
                text-align: center;
              }
              .success {
                background: #d1fae5;
                border: 1px solid #10b981;
                border-radius: 8px;
                padding: 30px;
                color: #065f46;
              }
            </style>
          </head>
          <body>
            <div class="success">
              <h2>✓ Successfully Unsubscribed</h2>
              <p>You have been unsubscribed from marketing emails.</p>
              <p style="font-size: 14px; color: #6b7280; margin-top: 20px;">
                You will still receive important transactional emails related to your account.
              </p>
            </div>
          </body>
          </html>
        `);
      } catch (error) {
        console.error('[UNSUBSCRIBE] ❌ Error:', error);
        res.status(500).send('Failed to process unsubscribe request');
      }
    });

    // Catch-all for any unmatched routes - MUST be last
    app.get('*', (req, res) => {
      // Check if it's an app request
      if (req.url.includes('/apps/')) {
        res.set('Cache-Control', 'no-store, no-cache, must-revalidate, proxy-revalidate, max-age=0, private, no-transform');
        res.setHeader('Content-Security-Policy', 'frame-ancestors https://admin.shopify.com https://*.myshopify.com; frame-src \'self\' https://www.youtube.com https://www.youtube-nocookie.com https://youtube.com https://youtu.be');
        
        let html = fs.readFileSync(path.join(__dirname, '..', 'frontend', 'dist', 'index.html'), 'utf8');
        
        // Generate cache busting values
        const buildTime = Date.now().toString();
        const cacheBust = Math.random().toString(36).substring(7);
        
        // Replace ALL placeholders
        const apiKey = process.env.SHOPIFY_API_KEY || '';
        html = html.replace(/%VITE_SHOPIFY_API_KEY%/g, apiKey);
        html = html.replace(/%BUILD_TIME%/g, buildTime);
        html = html.replace(/%CACHE_BUST%/g, cacheBust);
        
        // Also inject API key into window object
        const headEndIndex = html.indexOf('</head>');
        if (headEndIndex !== -1) {
          const injection = `
            <script>
              window.__SHOPIFY_API_KEY = '${apiKey}';
            </script>
          `;
          html = html.slice(0, headEndIndex) + injection + html.slice(headEndIndex);
        }
        
        res.send(html);
      } else {
        res.status(404).send('Not found');
      }
    });

        app.listen(PORT, () => {
          console.log(`✔ Server listening on ${PORT}`);
          console.log(`✔ App URL: ${APP_URL}`);
          console.log(`✔ Auth endpoint: ${APP_URL}/auth`);
          console.log(`✔ Token exchange endpoint: ${APP_URL}/token-exchange`);
          try {
            startScheduler?.();
          } catch (e) {
            console.error('Scheduler start error:', e);
          }
          
          // Start email scheduler
          try {
            emailScheduler.startAll();
          } catch (e) {
            console.error('Email scheduler start error:', e);
          }
          
          // Start product digest scheduler
          try {
            productDigestScheduler.start();
          } catch (e) {
            console.error('Product digest scheduler start error:', e);
          }
        });
      } catch (e) {
        console.error('Fatal startup error:', e);
        process.exit(1);
      }
    }


    start();

    // Debug endpoint to check token validity
    app.get('/debug/check-token/:shop', async (req, res) => {
      try {
        const shop = req.params.shop;
        const Shop = (await import('./db/Shop.js')).default;
        const shopDoc = await Shop.findOne({ shop }).lean();
        
        if (!shopDoc) {
          return res.json({ error: 'Shop not found' });
        }
        
        // Проверете токена
        const token = shopDoc.accessToken;
        const tokenInfo = {
          exists: !!token,
          startsWithShpua: token?.startsWith('shpua_'),
          startsWithShpat: token?.startsWith('shpat_'),
          length: token?.length,
          apiKey: shopDoc.appApiKey,
          currentApiKey: process.env.SHOPIFY_API_KEY,
          apiKeyMatch: shopDoc.appApiKey === process.env.SHOPIFY_API_KEY,
          lastUpdated: shopDoc.updatedAt
        };
        
        // Тествайте токена
        const testQuery = `{ shop { name } }`;
        try {
          const response = await fetch(`https://${shop}/admin/api/2025-07/graphql.json`, {
            method: 'POST',
            headers: {
              'X-Shopify-Access-Token': token,
              'Content-Type': 'application/json'
            },
            body: JSON.stringify({ query: testQuery })
          });
          
          const result = await response.json();
          tokenInfo.testResult = {
            status: response.status,
            ok: response.ok,
            data: result
          };
        } catch (err) {
          tokenInfo.testError = err.message;
        }
        
        res.json(tokenInfo);
      } catch (err) {
        res.status(500).json({ error: err.message });
      }
    });

    // Debug endpoint to force token refresh
    app.post('/force-token-refresh/:shop', async (req, res) => {
      try {
        const shop = req.params.shop;
        const Shop = (await import('./db/Shop.js')).default;
        
        // Изтрийте стария токен
        await Shop.findOneAndUpdate(
          { shop },
          { 
            $unset: { accessToken: 1, appApiKey: 1 },
            $set: { needsTokenExchange: true }
          }
        );
        
        res.json({ 
          success: true, 
          message: 'Token cleared. Next request will trigger token exchange.' 
        });
      } catch (err) {
        res.status(500).json({ error: err.message });
      }
    });

    // ---------------------------------------------------------------------------
    // Process safety logs and graceful shutdown
    // ---------------------------------------------------------------------------
    process.on('unhandledRejection', (reason) => console.error('Unhandled Rejection:', reason));
    process.on('uncaughtException', (err) => console.error('Uncaught Exception:', err));
    
    // Graceful shutdown for email scheduler
    process.on('SIGTERM', async () => {
      console.log('🛑 SIGTERM received. Shutting down email scheduler...');
      try {
        emailScheduler.stopAll();
      } catch (e) {
        console.error('Error stopping email scheduler:', e);
      }
    });
    
    process.on('SIGINT', async () => {
      console.log('🛑 SIGINT received. Shutting down email scheduler...');
      try {
        emailScheduler.stopAll();
      } catch (e) {
        console.error('Error stopping email scheduler:', e);
      }
    });// Force rebuild 1757432718
// Trigger Railway redeploy - Sun Nov  9 08:54:49 EET 2025<|MERGE_RESOLUTION|>--- conflicted
+++ resolved
@@ -1087,26 +1087,12 @@
           
           // Import the core sitemap generation logic and queue
           const { generateSitemapCore } = await import('./controllers/sitemapController.js');
-<<<<<<< HEAD
-=======
           const { default: sitemapQueue } = await import('./services/sitemapQueue.js');
->>>>>>> bd30637e
           
           // ===== BACKGROUND QUEUE: AI Enhancement enabled from Settings =====
           // When called from Settings, we enable AI enhancement (real-time AI calls)
           // This is the ONLY place where AI enhancement happens
           // The Sitemap page (Search Optimization for AI) generates BASIC sitemap only
-<<<<<<< HEAD
-          generateSitemapCore(shop, { enableAIEnhancement: true })
-            .then((result) => {
-              // Success - sitemap generation completed
-            })
-            .catch((error) => {
-              console.error('[GRAPHQL] Background sitemap generation failed:', error);
-            });
-          
-          // Return immediately
-=======
           // 
           // Use queue system for reliable background processing:
           // - Works independently of frontend connection
@@ -1118,7 +1104,6 @@
           });
           
           // Return immediately with job info
->>>>>>> bd30637e
           return {
             success: true,
             message: jobInfo.queued 
