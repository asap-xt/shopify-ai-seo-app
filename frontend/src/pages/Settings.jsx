// frontend/src/pages/Settings.jsx
import React, { useState, useEffect, useMemo, useCallback, useRef } from 'react';
import {
  Card,
  Box,
  Text,
  Button,
  BlockStack,
  InlineStack,
  Checkbox,
  Banner,
  Modal,
  TextField,
  Divider,
  Icon,
  Link,
  Badge,
  Toast,
  Spinner,
  ProgressBar,
  InlineGrid
} from '@shopify/polaris';
import { ClipboardIcon, ExternalIcon, ViewIcon, ArrowDownIcon } from '@shopify/polaris-icons';
import { makeSessionFetch } from '../lib/sessionFetch.js';
import InsufficientTokensModal from '../components/InsufficientTokensModal.jsx';
import TrialActivationModal from '../components/TrialActivationModal.jsx';
<<<<<<< HEAD
=======
import TokenPurchaseModal from '../components/TokenPurchaseModal.jsx';
>>>>>>> bd30637e
import { PLAN_HIERARCHY_LOWERCASE, getPlanIndex } from '../hooks/usePlanHierarchy.js';
import { estimateTokens } from '../utils/tokenEstimates.js';

// Dev-only debug logger (hidden in production builds)
const isDev = import.meta.env.DEV;
const debugLog = (...args) => {
  if (isDev) {
    // eslint-disable-next-line no-console
    console.log(...args);
  }
};

export default function Settings() {
  
  // ===== 1. ÐšÐžÐÐ¡Ð¢ÐÐÐ¢Ð˜ Ð˜ HELPERS (Ð‘Ð•Ð— HOOKS) =====
  const qs = (k, d = '') => {
    try { return new URLSearchParams(window.location.search).get(k) || d; } 
    catch { return d; }
  };

  const normalizePlan = (plan) => {
    return (plan || 'starter').toLowerCase().replace(' ', '_');
  };

  // ===== 2. Ð˜Ð—Ð’Ð›Ð˜Ð§ÐÐÐ• ÐÐ shop =====
  const shop = qs('shop', '');

  // ===== 3. ВСИЧКИ useState HOOKS (ИЗВЪН try блок!) =====
  const [loading, setLoading] = useState(true);
  const [saving, setSaving] = useState(false);
  const [settings, setSettings] = useState(null);
  const [robotsTxt, setRobotsTxt] = useState('');
  const [showRobotsModal, setShowRobotsModal] = useState(false);
  const [toast, setToast] = useState('');
  const [toastTimeout, setToastTimeout] = useState(null);
  const [pollingInterval, setPollingInterval] = useState(null);
  const [showViewButtons, setShowViewButtons] = useState(false);
  const [showProductsJsonView, setShowProductsJsonView] = useState(false);
  const [showCollectionsJsonView, setShowCollectionsJsonView] = useState(false);
  const [showStoreMetadataView, setShowStoreMetadataView] = useState(false);
  const [showWelcomePageView, setShowWelcomePageView] = useState(false);
  const [showSchemaDataView, setShowSchemaDataView] = useState(false);
  const [hasUnsavedChanges, setHasUnsavedChanges] = useState(false);
  const [showNoBotsModal, setShowNoBotsModal] = useState(false);
  const [jsonModalOpen, setJsonModalOpen] = useState(false);
  const [jsonModalTitle, setJsonModalTitle] = useState('');
  const [jsonModalContent, setJsonModalContent] = useState(null);
  const [jsonModalFeature, setJsonModalFeature] = useState(null); // Track which feature is being viewed
  const [loadingJson, setLoadingJson] = useState(false);
  const [originalSettings, setOriginalSettings] = useState(null);
  const [advancedSchemaEnabled, setAdvancedSchemaEnabled] = useState(false);
  
  // Insufficient Tokens Modal state
  const [showInsufficientTokensModal, setShowInsufficientTokensModal] = useState(false);
  const [showTrialActivationModal, setShowTrialActivationModal] = useState(false);
<<<<<<< HEAD
=======
  const [showTokenPurchaseModal, setShowTokenPurchaseModal] = useState(false);
>>>>>>> bd30637e
  const [tokenModalData, setTokenModalData] = useState({
    feature: '',
    tokensRequired: 0,
    tokensAvailable: 0,
    tokensNeeded: 0
  });
  const [tokenError, setTokenError] = useState(null);
  const [processingSchema, setProcessingSchema] = useState(false);
  const [schemaError, setSchemaError] = useState('');
  const [advancedSchemaStatus, setAdvancedSchemaStatus] = useState({
    enabled: false,
    generating: false,
    generated: false,
    progress: ''
  });
  const [showSchemaErrorModal, setShowSchemaErrorModal] = useState(false);
  const [schemaErrorType, setSchemaErrorType] = useState(null); // 'NO_OPTIMIZED_PRODUCTS' or 'ONLY_BASIC_SEO'
  
  // Advanced Schema background generation status
  const [schemaStatus, setSchemaStatus] = useState({
    inProgress: false,
    status: 'idle', // idle, queued, processing, completed, failed
    message: null,
    position: null,
    estimatedTime: null,
    generatedAt: null,
    schemaCount: 0
  });
  const [schemaPollingInterval, setSchemaPollingInterval] = useState(null);
  
  // DEPRECATED: Old schema generation states (kept for backward compatibility with old code)
  const [schemaGenerating, setSchemaGenerating] = useState(false);
  const [schemaComplete, setSchemaComplete] = useState(false);
  const [schemaProgress, setSchemaProgress] = useState({
    current: 0,
    total: 0,
    percent: 0,
    currentProduct: '',
    stats: {
      siteFAQ: false,
      products: 0,
      totalSchemas: 0
    }
  });
  
  // ===== 4. API MEMO =====
  const api = useMemo(() => makeSessionFetch(), []);
  
  
  
  // ===== 6. Ð“Ð›ÐÐ’ÐÐÐ¢Ð Ð¤Ð£ÐÐšÐ¦Ð˜Ð¯ (Ð¡Ð›Ð•Ð” helper Ñ„ÑƒÐ½ÐºÑ†Ð¸Ð¸Ñ‚Ðµ) =====
  // Ð’ÐÐ–ÐÐž: ÐœÐ°Ñ…Ð½Ð¸ 'shop' Ð¾Ñ‚ dependencies Ñ‚ÑƒÐº - Ð²ÐµÑ‡Ðµ Ðµ Ð² Ð¿Ð¾Ð¼Ð¾Ñ‰Ð½Ð¸Ñ‚Ðµ Ñ„ÑƒÐ½ÐºÑ†Ð¸Ð¸
  
  // ===== 7. useEffect (ÐŸÐžÐ¡Ð›Ð•Ð”Ð•Ð) =====
  
  // Auto-clear toast after 5 seconds
  useEffect(() => {
    if (toast) {
      // Clear existing timeout
      if (toastTimeout) {
        clearTimeout(toastTimeout);
      }
      
      // Set new timeout to clear toast after 5 seconds
      const timeout = setTimeout(() => {
        setToast('');
      }, 5000);
      
      setToastTimeout(timeout);
    }
  }, [toast]);
  
<<<<<<< HEAD
  // Function to start polling for background regeneration completion
  const startPollingForCompletion = () => {
    
    // Clear any existing polling
    if (pollingInterval) {
      clearInterval(pollingInterval);
    }
    
    let attempts = 0;
    const maxAttempts = 30; // Poll for up to 5 minutes (30 * 10 seconds)
    
    const interval = setInterval(async () => {
      attempts++;
=======
  // Function to fetch schema status from backend (same as sitemap)
  const fetchSchemaStatus = useCallback(async () => {
    try {
      const status = await api(`/api/schema/status?shop=${shop}`);
>>>>>>> bd30637e
      
      setSchemaStatus({
        inProgress: status.inProgress || false,
        status: status.status || 'idle',
        message: status.message || null,
        position: status.queue?.position || null,
        estimatedTime: status.queue?.estimatedTime || null,
        generatedAt: status.schema?.generatedAt || null,
        schemaCount: status.schema?.schemaCount || 0
      });
      
      // If completed, stop polling and uncheck the checkbox
      if (status.status === 'completed' && !status.inProgress) {
        if (schemaPollingInterval) {
          clearInterval(schemaPollingInterval);
          setSchemaPollingInterval(null);
        }
        
        // Always uncheck the schemaData checkbox after successful generation
        // Safety check: only update if settings exists
        setSettings(prev => {
          if (!prev || !prev.features) return prev;
          return {
            ...prev,
            features: {
              ...prev.features,
              schemaData: false
            }
          };
        });
        
        // Show success toast only once (when transitioning from inProgress to completed)
        if (schemaStatus.inProgress) {
          setToast(`Advanced Schema Data generated successfully! (${status.schema?.schemaCount || 0} schemas)`);
        }
      }
      
      // If failed, check if there's a newer successful generation
      if (status.status === 'failed') {
        // Check if schema was generated AFTER the failure (user retried with forceBasicSeo)
        const failedAt = status.shopStatus?.failedAt ? new Date(status.shopStatus.failedAt) : null;
        const generatedAt = status.schema?.generatedAt ? new Date(status.schema.generatedAt) : null;
        
        // If schema exists and was generated after the failure, treat as success
        if (status.schema?.exists && generatedAt && failedAt && generatedAt > failedAt) {
          // This is actually a success - a new generation completed after the failure
          if (schemaPollingInterval) {
            clearInterval(schemaPollingInterval);
            setSchemaPollingInterval(null);
          }
          
          // Always uncheck the schemaData checkbox after successful generation
          // Safety check: only update if settings exists
          setSettings(prev => {
            if (!prev || !prev.features) return prev;
            return {
              ...prev,
              features: {
                ...prev.features,
                schemaData: false
              }
            };
          });
          
          // Show success toast only once (when transitioning from inProgress to completed)
          if (schemaStatus.inProgress) {
            setToast(`Advanced Schema Data generated successfully! (${status.schema?.schemaCount || 0} schemas)`);
          }
          return status;
        }
        
        // It's a real failure - stop polling and show appropriate error modal
        if (schemaPollingInterval) {
          clearInterval(schemaPollingInterval);
          setSchemaPollingInterval(null);
        }
        
        // Check for specific error types and show modals
        if (status.message === 'NO_OPTIMIZED_PRODUCTS') {
          setSchemaErrorType('NO_OPTIMIZED_PRODUCTS');
          setShowSchemaErrorModal(true);
        } else if (status.message === 'ONLY_BASIC_SEO') {
          setSchemaErrorType('ONLY_BASIC_SEO');
          setShowSchemaErrorModal(true);
        } else {
          // Generic error toast
          setToast(`Advanced Schema Data generation failed: ${status.message || 'Unknown error'}`);
        }
      }
      
      return status;
    } catch (error) {
      console.error('[SETTINGS] Failed to fetch schema status:', error);
    }
  }, [shop, api, schemaPollingInterval, schemaStatus.inProgress]);
  
  // Function to start polling for schema status
  const startSchemaPolling = useCallback(() => {
    // Clear any existing polling
    if (schemaPollingInterval) {
      clearInterval(schemaPollingInterval);
    }
    
    // Poll immediately
    fetchSchemaStatus();
    
    // Then poll every 10 seconds
    const interval = setInterval(() => {
      fetchSchemaStatus();
    }, 10000); // 10 seconds
    
    setSchemaPollingInterval(interval);
  }, [fetchSchemaStatus, schemaPollingInterval]);
  
  // Cleanup schema polling on unmount
  useEffect(() => {
    return () => {
      if (schemaPollingInterval) {
        clearInterval(schemaPollingInterval);
      }
    };
  }, [schemaPollingInterval]);
  
  // Start polling on mount if schema is generating
  useEffect(() => {
    if (shop && !schemaPollingInterval) {
      fetchSchemaStatus().then(status => {
        if (status?.inProgress) {
          startSchemaPolling();
        }
      });
    }
  }, [shop]); // Only run on mount
  
  // ===== 4. API MEMO (ÐŸÐ Ð•Ð”Ð˜ Ð´Ð° ÑÐµ Ð¸Ð·Ð¿Ð¾Ð»Ð·Ð²Ð° Ð² useCallback) =====
  
  // ===== 5. HELPER Ð¤Ð£ÐÐšÐ¦Ð˜Ð˜ (ÐºÐ¾Ð¸Ñ‚Ð¾ ÐÐ• Ð—ÐÐ’Ð˜Ð¡Ð¯Ð¢ Ð¾Ñ‚ Ð´Ñ€ÑƒÐ³Ð¸ callbacks) =====
  const checkProductsData = useCallback(async () => {
    try {
      
      // Use API endpoint instead of GraphQL
      const result = await api(`/api/products/list?shop=${shop}&limit=10&optimized=true`);
      
      
      // Check if any product has optimized languages
      const hasOptimizedProducts = result?.products?.some(product => 
        product?.optimizationSummary?.optimizedLanguages?.length > 0
      );
      
      return hasOptimizedProducts;
    } catch (error) {
      console.error('[SETTINGS] Error checking products data:', error);
      return false;
    }
  }, [shop, api]);

  const checkCollectionsData = useCallback(async () => {
    try {
      
      // Use API endpoint instead of GraphQL
      const result = await api(`/collections/list-graphql?shop=${shop}`);
      
      
      // Check if any collection has optimized languages
      const hasOptimizedCollections = result?.collections?.some(collection => 
        collection?.optimizedLanguages?.length > 0
      );
      
      return hasOptimizedCollections;
    } catch (error) {
      console.error('[SETTINGS] Error checking collections data:', error);
      return false;
    }
  }, [shop, api]);

  const checkStoreMetadata = useCallback(async () => {
    try {
      
      const STORE_METADATA_CHECK_QUERY = `
        query CheckStoreMetadata($shop: String!) {
          storeMetadata(shop: $shop) {
            shopName
            description
          }
        }
      `;
      
      
      const result = await api('/graphql', {
        method: 'POST',
        body: JSON.stringify({
          query: STORE_METADATA_CHECK_QUERY,
          variables: { shop }
        }),
        shop: shop
      });
      
      
      const hasMetadata = !!result?.data?.storeMetadata?.shopName;
      
      return hasMetadata;
    } catch (error) {
      console.error('[SETTINGS] Error checking store metadata:', error);
      console.error('[SETTINGS] Error details:', error?.message, error?.stack);
      return false;
    }
  }, [shop, api]);

  const checkWelcomePage = useCallback(async () => {
    try {
      // Check if welcome page endpoint is accessible (fetch directly, like in viewJson)
      const response = await fetch(`/ai/welcome?shop=${shop}`, {
        method: 'GET',
        credentials: 'include',
        headers: {
          'Authorization': `Bearer ${window.__SHOPIFY_APP_BRIDGE__?.getState()?.session?.token || ''}`
        }
      });
      
      if (response.ok) {
        const htmlContent = await response.text();
        // If we get HTML content with DOCTYPE, the page exists
        return htmlContent.includes('<!DOCTYPE html>') || htmlContent.includes('<!doctype html>');
      }
      
      return false;
    } catch (error) {
      console.error('[SETTINGS] Error checking welcome page:', error);
      return false;
    }
  }, [shop]);

  // ===== 6. ГЛАВНАТА ФУНКЦИЯ =====
  const checkGeneratedData = useCallback(async () => {
    try {
      
      // Check Products JSON Feed
      if (settings?.features?.productsJson) {
        const hasProductsData = await checkProductsData();
        setShowProductsJsonView(hasProductsData);
      } else {
      }
      
      // Check Collections JSON Feed  
      if (settings?.features?.collectionsJson) {
        const hasCollectionsData = await checkCollectionsData();
        setShowCollectionsJsonView(hasCollectionsData);
      } else {
      }
      
      // Check Store Metadata
      if (settings?.features?.storeMetadata) {
        
        const hasStoreMetadata = await checkStoreMetadata();
        
        
        setShowStoreMetadataView(hasStoreMetadata);
        
      } else {
      }
      
      // Check Welcome Page
      if (settings?.features?.welcomePage) {
        const hasWelcomePage = await checkWelcomePage();
        setShowWelcomePageView(hasWelcomePage);
      } else {
        setShowWelcomePageView(false);
      }
      
    } catch (error) {
      console.error('[SETTINGS] Error checking generated data:', error);
    }
  }, [settings?.features, checkProductsData, checkCollectionsData, checkStoreMetadata, checkWelcomePage]);
  
  // Debug useEffect dependencies
  useEffect(() => {
  }, [settings?.features, checkProductsData, checkCollectionsData, checkStoreMetadata, checkWelcomePage]);
  

  // --- GraphQL helper for this page (minimal, local) ---
  const runGQL = async (query, variables) => {
    debugLog('[SETTINGS][DEBUG] runGQL called with query:', query);
    debugLog('[SETTINGS][DEBUG] runGQL variables:', variables);
    
    const body = JSON.stringify({ query, variables });
    debugLog('[SETTINGS][DEBUG] runGQL body:', body);
    
    const res = await api('/graphql', {
      method: 'POST',
      headers: { 'Content-Type': 'application/json' },
      body: body,
    });
    
    debugLog('[SETTINGS][DEBUG] runGQL response:', res);
    
    if (res?.errors?.length) {
      console.error(`[DEBUG] GraphQL errors:`, res.errors);
      throw new Error(res.errors[0]?.message || 'GraphQL error');
    }
    return res?.data;
  };
  

  
  useEffect(() => {
    
    if (!shop) {
      setLoading(false);
      return;
    }
    
    loadSettings();
  }, [shop, api]);
  


  // Check schema status when enabled
  useEffect(() => {
    if (advancedSchemaEnabled) {
      checkSchemaStatus();
    }
    }, [advancedSchemaEnabled]);

  const checkSchemaStatus = async () => {
    try {
      const data = await api(`/api/schema/status?shop=${shop}`);
      setAdvancedSchemaStatus({
        enabled: data.enabled,
        generating: data.generating,
        generated: data.hasSiteFAQ || data.productsWithSchema > 0,
        progress: data.progress || ''
      });
    } catch (error) {
      console.error('Failed to check schema status:', error);
    }
  };

  // Check generation progress - Fixed infinite loop issue with state sync
  // Use ref to track if we should keep checking (avoids closure issues)
  const isGeneratingRef = useRef(false);
  const checkCountRef = useRef(0);
  const maxChecks = 30; // Maximum 30 checks (90 seconds)
  
  const checkGenerationProgress = useCallback(async () => {
    debugLog('[PROGRESS-CHECK] Starting check...');
    debugLog('[PROGRESS-CHECK] isGeneratingRef.current:', isGeneratingRef.current);
    debugLog('[PROGRESS-CHECK] checkCountRef.current:', checkCountRef.current);
    
    // Safety: Don't check if we're not generating
    if (!isGeneratingRef.current) {
      debugLog('[PROGRESS-CHECK] Not generating (ref is false), stopping check');
      return;
    }
    
    // Increment check counter
    checkCountRef.current++;
    
    // Check if we've exceeded maximum checks (90 seconds)
    if (checkCountRef.current > 30) {
      debugLog('[PROGRESS-CHECK] ⏰ Maximum checks reached, stopping');
      isGeneratingRef.current = false;
      checkCountRef.current = 0;
      setSchemaGenerating(false);
      setToast('Schema generation timed out. Please check if data was generated.');
      return;
    }
    
    try {
      // Check generation status from backend
      const statusData = await api(`/api/schema/status?shop=${shop}`);
      debugLog('[PROGRESS-CHECK] Status data:', statusData);
      
      // Check for errors (e.g., no optimized products, only basic SEO, trial restriction, insufficient tokens)
      if (statusData.error === 'NO_OPTIMIZED_PRODUCTS' || statusData.error === 'ONLY_BASIC_SEO') {
        debugLog('[PROGRESS-CHECK] ❌ Schema error:', statusData.error);
        
        // Stop checking
        isGeneratingRef.current = false;
        checkCountRef.current = 0;
        setSchemaGenerating(false);
        
        // Show modal with appropriate options
        setToast(null); // Clear any previous toasts
        setSchemaErrorType(statusData.error);
        setShowSchemaErrorModal(true);
        
        return; // Stop checking
      }
      
      // Check for TRIAL_RESTRICTION error
      if (statusData.error === 'TRIAL_RESTRICTION') {
        // Stop checking
        isGeneratingRef.current = false;
        checkCountRef.current = 0;
        setSchemaGenerating(false);
        
        // Show toast and redirect to billing (same as AI Sitemap behavior)
        setToast(statusData.errorMessage || 'Advanced Schema Data is locked during trial. Please activate your plan to use included tokens.');
        
        // Navigate to billing page after 2 seconds
        setTimeout(() => {
          const params = new URLSearchParams(window.location.search);
          const host = params.get('host');
          const embedded = params.get('embedded');
          window.location.href = `/billing?shop=${encodeURIComponent(shop)}&embedded=${embedded}&host=${encodeURIComponent(host)}`;
        }, 2000);
        
        return; // Stop checking
      }
      
      // Check for INSUFFICIENT_TOKENS error
      if (statusData.error === 'INSUFFICIENT_TOKENS') {
        // Stop checking
        isGeneratingRef.current = false;
        checkCountRef.current = 0;
        setSchemaGenerating(false);
        
        // Show toast message
        setToast(statusData.errorMessage || 'Insufficient token balance for Advanced Schema generation. Please purchase tokens.');
        
        return; // Stop checking
      }
      
      // Check the new dataReady flag - this is the source of truth
      if (statusData.dataReady) {
        // Data is ready, generation is complete
        debugLog('[PROGRESS-CHECK] ✅ Data is ready! Generation complete!');
        
        // Stop checking
        isGeneratingRef.current = false;
        checkCountRef.current = 0;
        setSchemaGenerating(false);
        setSchemaComplete(true);
        
        // Update progress to 100%
        setSchemaProgress(prev => ({
          ...prev,
          percent: 100,
          currentProduct: 'Complete!',
          stats: {
            siteFAQ: statusData.hasSiteFAQ || false,
            products: statusData.productsWithSchema || 0,
            totalSchemas: statusData.productsWithSchema || 0
          }
        }));
        
        return; // Stop checking
      }
      
      // Check if still generating
      if (statusData.generating) {
        debugLog('[PROGRESS-CHECK] Still generating, updating progress...');
        
        // Parse progress percentage
        let progressPercent = 0;
        if (statusData.progress) {
          const match = statusData.progress.match(/(\d+)%/);
          if (match) {
            progressPercent = parseInt(match[1]);
          }
        }
        
        // Ensure progress doesn't go backwards
        setSchemaProgress(prev => ({
          ...prev,
          percent: Math.max(prev.percent, progressPercent),
          currentProduct: statusData.currentProduct || `Processing... (${checkCountRef.current}/30)`
        }));
        
        // Check again in 3 seconds
        setTimeout(() => {
          if (isGeneratingRef.current) {
            checkGenerationProgress();
          }
        }, 3000);
        
      } else {
        // Not generating and no data ready - might be an error state
        debugLog('[PROGRESS-CHECK] ⚠️ Not generating but no data ready');
        
        // Try one more time to check for data directly
        try {
          const finalData = await api(`/ai/schema-data.json?shop=${shop}`);
          
            if (finalData && finalData.schemas && finalData.schemas.length > 0) {
              debugLog('[PROGRESS-CHECK] Found data on direct check!');
            
            // Mark as complete
            isGeneratingRef.current = false;
            checkCountRef.current = 0;
            setSchemaGenerating(false);
            setSchemaComplete(true);
            
            // Calculate statistics
            const products = [...new Set(finalData.schemas.map(s => 
              s.url?.split('/products/')[1]?.split('#')[0]
            ))].filter(Boolean);
            
            setSchemaProgress(prev => ({
              ...prev,
              percent: 100,
              currentProduct: 'Complete!',
              stats: {
                siteFAQ: finalData.siteFAQ ? true : false,
                products: products.length,
                totalSchemas: finalData.schemas.length
              }
            }));
            
          } else {
            // No data found - generation might have failed
            debugLog('[PROGRESS-CHECK] No data found, generation may have failed');
            isGeneratingRef.current = false;
            checkCountRef.current = 0;
            setSchemaGenerating(false);
            setToast('Schema generation may have failed. Please try again.');
          }
        } catch (err) {
          console.error('[PROGRESS-CHECK] Error checking for final data:', err);
          isGeneratingRef.current = false;
          checkCountRef.current = 0;
          setSchemaGenerating(false);
          setToast('Unable to verify schema generation status.');
        }
      }
      
    } catch (err) {
      console.error('[PROGRESS-CHECK] ❌ Error:', err);
      
      // On error, retry a few times before giving up
      if (checkCountRef.current < 5) {
        debugLog('[PROGRESS-CHECK] Retrying after error...');
        setTimeout(() => {
          if (isGeneratingRef.current) {
            checkGenerationProgress();
          }
        }, 5000);
      } else {
        // Too many errors, stop checking
        isGeneratingRef.current = false;
        checkCountRef.current = 0;
        setSchemaGenerating(false);
        setToast('Error checking generation status. Please refresh and try again.');
      }
    }
  }, [api, shop]);

  const loadSettings = async () => {
    try {
      
      const data = await api(`/api/ai-discovery/settings?shop=${shop}`);
      
      // Validate response has required fields
      if (!data || !data.features || !data.bots) {
        console.error('[SETTINGS] Invalid API response - missing features or bots');
        setSettings({
          features: {},
          bots: {},
          plan: 'starter',
          enabled: false
        });
        setToast('Failed to load settings - please refresh the page');
        return;
      }
      
      // Debug: Check if any features are true
      const trueFeatures = Object.entries(data?.features || {}).filter(([key, value]) => value === true);
      
      // If AI Sitemap already exists, uncheck the checkbox to prevent accidental re-generation
      if (data.hasAiSitemap && data.features?.aiSitemap) {
        data.features.aiSitemap = false;
      }
      
      // If Advanced Schema already exists, uncheck the checkbox to prevent accidental re-generation
      if (data.hasAdvancedSchema && data.features?.schemaData) {
        data.features.schemaData = false;
      }
      
      setSettings(data);
      setOriginalSettings(data); // Save original settings
      
      // Set Advanced Schema enabled state
      setAdvancedSchemaEnabled(data.advancedSchemaEnabled || false);
      
      // Generate robots.txt preview
      generateRobotsTxt(data);
      
    } catch (error) {
      console.error('[SETTINGS] ===== LOAD SETTINGS ERROR =====');
      console.error('[SETTINGS] Failed to load settings:', error);
      // Set default settings to prevent null errors
      setSettings({
        features: {},
        bots: {},
        plan: 'starter',
        enabled: false
      });
      setToast('Failed to load settings - please refresh the page');
    } finally {
      setLoading(false);
    }
  };

  const generateRobotsTxt = async (currentSettings = settings) => {
    debugLog('[GENERATE ROBOTS] Called with shop:', shop);
    
    try {
      const txt = await api(`/api/ai-discovery/robots-txt?shop=${shop}`, { 
        responseType: 'text'  // <-- Ð’Ð°Ð¶Ð½Ð¾!
      });
      
      debugLog('[GENERATE ROBOTS] Received:', txt);
      
      // ÐÐºÐ¾ Ðµ Ð¿Ñ€Ð°Ð·ÐµÐ½ Ð¾Ñ‚Ð³Ð¾Ð²Ð¾Ñ€ (304), Ð³ÐµÐ½ÐµÑ€Ð¸Ñ€Ð°Ð¹ Ð±Ð°Ð·Ð¾Ð² robots.txt
      if (!txt) {
        const defaultTxt = 'User-agent: *\nDisallow: /';
        setRobotsTxt(defaultTxt);
      } else {
        setRobotsTxt(txt);
      }
    } catch (error) {
      console.error('[GENERATE ROBOTS] Error:', error);
      setRobotsTxt('# Error generating robots.txt\n# ' + error.message);
    }
  };

  // Test log to check if generateRobotsTxt function exists (after definition)

  const toggleBot = (botKey) => {
    // Safety check - don't proceed if settings not loaded
    if (!settings || !settings.bots) {
      console.warn('[SETTINGS] toggleBot called but settings not loaded yet');
      return;
    }
    
    if (!settings?.availableBots?.includes(botKey)) {
      setToast(`Upgrade to ${requiredPlan} plan to enable ${settings.bots[botKey]?.name || botKey}`);
      return;
    }
    
    setSettings(prev => {
      if (!prev || !prev.bots) return prev;
      return {
        ...prev,
        bots: {
          ...prev.bots,
          [botKey]: {
            ...prev.bots[botKey],
            enabled: !prev.bots[botKey]?.enabled
          }
        }
      };
    });
    
    setHasUnsavedChanges(true); // Mark that there are changes
  };

  const toggleFeature = async (featureKey) => {
    // Safety check - don't proceed if settings not loaded
    if (!settings || !settings.features) {
      console.warn('[SETTINGS] toggleFeature called but settings not loaded yet');
      return;
    }
    
    if (!isFeatureAvailable(featureKey)) {
      const feature = {
        productsJson: 'Products JSON Feed',
        aiSitemap: 'AI-Optimized Sitemap',
        welcomePage: 'AI Welcome Page',
        collectionsJson: 'Collections JSON Feed',
        storeMetadata: 'Store Metadata',
        schemaData: 'Schema Data'
      };
      setToast(`Upgrade your plan to enable ${feature[featureKey] || featureKey}`);
      return;
    }
    
    // Check if we're enabling a feature (toggling ON)
    const isEnabling = !settings.features[featureKey];
    
    if (isEnabling && requiresTokensForPlusPlans(featureKey)) {
      // Check tokens before enabling
      try {
        const balance = await api(`/api/billing/tokens/balance?shop=${shop}`);
        if (balance.balance <= 0) {
          // Show InsufficientTokensModal instead of toast
          const featureMapping = {
            aiSitemap: 'ai-sitemap-optimized',
            schemaData: 'ai-schema-advanced',
            welcomePage: 'ai-welcome-page',
            collectionsJson: 'ai-collections-json',
            storeMetadata: 'ai-store-metadata'
          };
          
          // Use dynamic token estimation with actual product count
          const featureId = featureMapping[featureKey] || featureKey;
          const productCount = settings?.productCount || 0;
          const tokenEstimate = estimateTokens(featureId, { productCount });
          
          setTokenModalData({
            feature: featureId,
            tokensRequired: tokenEstimate.withMargin,
            tokensAvailable: balance.balance || 0,
            tokensNeeded: tokenEstimate.withMargin
          });
          setShowInsufficientTokensModal(true);
          return; // Don't toggle the feature ON
        }
      } catch (error) {
        console.error('[SETTINGS] Error checking token balance:', error);
        setToast('Error checking token balance');
        return;
      }
    }
    
    setSettings(prev => {
      if (!prev || !prev.features) return prev;
      return {
        ...prev,
        features: {
          ...prev.features,
          [featureKey]: !prev.features[featureKey]
        }
      };
    });
  };

  const saveSettings = async () => {
    // Safety check - don't proceed if settings not loaded
    if (!settings || !settings.features || !settings.bots) {
      console.warn('[SETTINGS] saveSettings called but settings not loaded yet');
      setToast('Settings not loaded yet. Please wait and try again.');
      return;
    }
    
    setSaving(true);
    try {
      // Exclude aiSitemap and schemaData from features - they are now managed in Store Optimization pages
      const { aiSitemap, schemaData, ...otherFeatures } = settings.features || {};
      
      await api(`/api/ai-discovery/settings?shop=${shop}`, {
        method: 'POST',
        body: {
          shop,
          bots: settings.bots,
          features: otherFeatures, // Don't send aiSitemap or schemaData
          richAttributes: settings.richAttributes
        }
      });
      
      setHasUnsavedChanges(false);
      setOriginalSettings(settings);
      generateRobotsTxt();
      
      // Show success toast
      setToast('');
      setTimeout(() => {
        const hasEnabledBots = Object.values(settings?.bots || {}).some(bot => bot.enabled);
        if (hasEnabledBots) {
          setToast('Settings saved! Scroll down to configure robots.txt (REQUIRED for AI Discovery).');
        } else {
          setToast('Settings saved successfully');
        }
      }, 100);
      
    } catch (error) {
      console.error('Failed to save settings:', error);
      
      // Check for 402 status (payment required) - SHOW MODAL INSTEAD OF REDIRECT
      if (error.status === 402) {
        setSaving(false);
        
        // Set error data for modals
        setTokenError(error);
        
<<<<<<< HEAD
        try {
          const REGENERATE_SITEMAP_MUTATION = `
            mutation RegenerateSitemap($shop: String!) {
              regenerateSitemap(shop: $shop) {
                success
                message
                shop
              }
            }
          `;
          
          const result = await api('/graphql', {
            method: 'POST',
            body: JSON.stringify({
              query: REGENERATE_SITEMAP_MUTATION,
              variables: { shop }
            }),
            shop: shop
          });
          
          if (result?.data?.regenerateSitemap?.success) {
            setToast('');
            setTimeout(() => {
              setToast('Settings saved! AI-Optimized Sitemap is being regenerated in the background. This may take a few moments.');
              startPollingForCompletion();
            }, 100);
          } else {
            // Check if error message indicates trial restriction
            const errorMessage = result?.data?.regenerateSitemap?.message || '';
            if (errorMessage.startsWith('TRIAL_RESTRICTION:')) {
              setSaving(false);
              
              // Show Trial Activation Modal instead of redirect
              setTokenError({
                trialRestriction: true,
                requiresActivation: true,
                feature: 'ai-sitemap-optimized',
                currentPlan: settings?.plan || 'enterprise'
              });
              setShowTrialActivationModal(true);
              return;
            }
            
            setToast('');
            setTimeout(() => {
              setToast('Settings saved, but sitemap regeneration failed');
            }, 100);
          }
        } catch (error) {
          console.error('[SETTINGS] Failed to start sitemap regeneration:', error);
          setSaving(false);
          
          // Check if error is trial restriction (402 with trialRestriction flag)
          if (error.status === 402 && error.trialRestriction && error.requiresActivation) {
            // Show Trial Activation Modal instead of redirect
            setTokenError({
              trialRestriction: true,
              requiresActivation: true,
              feature: 'ai-sitemap-optimized',
              currentPlan: settings?.plan || 'enterprise'
            });
            setShowTrialActivationModal(true);
            return;
          }
          
          setToast('Settings saved, but sitemap regeneration failed');
=======
        // Show appropriate modal based on error type (same logic as Collections)
        if (error.trialRestriction && error.requiresActivation) {
          // Growth Extra/Enterprise in trial → Show "Activate Plan" modal
          setShowTrialActivationModal(true);
        } else if (error.requiresPurchase) {
          // Insufficient tokens → Show "Purchase Tokens" modal
          setShowInsufficientTokensModal(true);
        } else {
          // Fallback: Generic trial restriction
          setToast('AI-Optimized Sitemap requires tokens. Please upgrade or purchase tokens.');
>>>>>>> bd30637e
        }
        return;
      }
<<<<<<< HEAD
    } catch (error) {
      console.error('Failed to save settings:', error);
      
      // Check for 402 status (payment required) - SHOW MODAL INSTEAD OF REDIRECT
      if (error.status === 402) {
        setSaving(false);
        
        // Set error data for modals
        setTokenError(error);
        
        // Show appropriate modal based on error type (same logic as Collections)
        if (error.trialRestriction && error.requiresActivation) {
          // Growth Extra/Enterprise in trial → Show "Activate Plan" modal
          setShowTrialActivationModal(true);
        } else if (error.requiresPurchase) {
          // Insufficient tokens → Show "Purchase Tokens" modal
          setShowInsufficientTokensModal(true);
        } else {
          // Fallback: Generic trial restriction
          setToast('AI-Optimized Sitemap requires tokens. Please upgrade or purchase tokens.');
        }
        return;
      }
=======
>>>>>>> bd30637e
      
      setToast('Failed to save settings');
    } finally {
      setSaving(false);
    }
  };

  const copyToClipboard = () => {
    navigator.clipboard.writeText(robotsTxt);
    setToast('Copied to clipboard!');
  };

  /**
   * ⚠️ NOT IN USE - Requires Shopify Protected Scope Approval
   * 
   * This function is preserved for future use but is currently NOT called from the UI.
   * The backend endpoint returns 501 Not Implemented until Shopify approves write_themes_assets scope.
   * 
   * See: backend/controllers/aiDiscoveryController.js (line ~248) for backend status
   */
  const applyRobotsTxt = async () => {
    try {
      const data = await api(`/api/ai-discovery/apply-robots?shop=${shop}`, {
        method: 'POST',
        body: { shop }
      });
      
      setToast('robots.txt applied successfully!');
    } catch (error) {
      console.error('Failed to apply robots.txt:', error);
      setToast(error.message);
    }
  };

  const isFeatureAvailable = (featureKey) => {
    // Use getPlanIndex directly (it handles case-insensitivity and spaces)
    const planIndex = getPlanIndex(settings?.plan);
    
    // Plan requirements by feature (index in PLAN_HIERARCHY)
    const requirements = {
      productsJson: 0,        // Starter+
      storeMetadata: 1,       // Professional+
      welcomePage: 2,         // Professional Plus+
      collectionsJson: 2,     // Professional Plus+
      aiSitemap: 2,           // Professional Plus+ (requires tokens for Plus plans)
      schemaData: 2           // Professional Plus+ (requires tokens for Plus plans, Enterprise gets more)
    };
    
    const requiredIndex = requirements[featureKey];
    const isAvailable = requiredIndex !== undefined && planIndex >= requiredIndex;
    
    
    return isAvailable;
  };

  // Get upgrade text for unavailable features
  const getUpgradeText = (featureKey) => {
    const plan = normalizePlan(settings?.plan);
    
    // Feature upgrade paths based on current plan
    const upgradeTexts = {
      storeMetadata: {
        starter: 'Available in Professional or higher'
      },
      welcomePage: {
        starter: 'Available in Professional Plus (pay-per-use tokens) or Growth+',
        professional: 'Available in Professional Plus (pay-per-use tokens) or Growth+'
      },
      collectionsJson: {
        starter: 'Available in Professional Plus (pay-per-use tokens) or Growth+',
        professional: 'Available in Professional Plus (pay-per-use tokens) or Growth+'
      },
      aiSitemap: {
        starter: 'Available in Professional Plus (pay-per-use tokens) or Growth Extra+',
        professional: 'Available in Professional Plus (pay-per-use tokens) or Growth Extra+',
        growth: 'Available in Growth Plus (pay-per-use tokens) or Growth Extra+'
      },
      schemaData: {
        starter: 'Available in Professional Plus (pay-per-use tokens), Growth Plus (pay-per-use tokens) or Enterprise',
        professional: 'Available in Professional Plus (pay-per-use tokens), Growth Plus (pay-per-use tokens) or Enterprise',
        growth: 'Available in Growth Plus (pay-per-use tokens) or Enterprise',
        growth_extra: 'Available in Enterprise'
      }
    };
    
    return upgradeTexts[featureKey]?.[plan] || `Upgrade to enable this feature`;
  };

  // Test Plan Switcher - commented out for production
  /*
  const setTestPlan = async (plan) => {
    console.log(`[DEBUG] setTestPlan called with plan: ${plan}, shop: ${shop}`);
    try {
      const MUT = `
        mutation SetPlan($shop:String!, $plan: PlanEnum) {
          setPlanOverride(shop:$shop, plan:$plan) { shop plan }
        }
      `;
      console.log(`[DEBUG] GraphQL mutation:`, MUT);
      console.log(`[DEBUG] Variables:`, { shop, plan });
      
      const result = await runGQL(MUT, { shop, plan });
      console.log(`[DEBUG] GraphQL result:`, result);
      
      setToast(`Test plan set to ${plan || 'actual'}`);
      // ÐºÑ€Ð°Ñ‚ÑŠÐº refresh, Ð·Ð° Ð´Ð° ÑÐµ Ð¿Ñ€ÐµÐ·Ð°Ñ€ÐµÐ´Ð¸ GraphQL Ð¿Ð»Ð°Ð½Ð¾Ð²ÐµÑ‚Ðµ Ð¸ Ð±ÐµÐ¹Ð´Ð¶Ð°/Ð³ÐµÐ¹Ñ‚Ð¸Ð½Ð³Ð°
      setTimeout(() => window.location.reload(), 500);
    } catch (error) {
      console.error('[DEBUG] Failed to set test plan', error);
    }
  };
  */

  // Check if Plus plan needs tokens for a feature
  const requiresTokensForPlusPlans = (featureKey) => {
    // aiSitemap and schemaData are now managed in Store Optimization pages - skip token checks here
    if (featureKey === 'aiSitemap' || featureKey === 'schemaData') {
      return false;
    }
    
    const plan = normalizePlan(settings?.plan);
    
    // Features that Plus plans need tokens for (aiSitemap and schemaData removed - moved to Store Optimization)
    const plusPlansRequireTokens = {
      professional_plus: ['welcomePage', 'collectionsJson'], // Store Metadata is included (no tokens)
      growth_plus: [] // All features included for Growth Plus
    };
    
    return plusPlansRequireTokens[plan]?.includes(featureKey) || false;
  };

  // Check tokens before viewing/using a feature
  const checkTokensBeforeAction = async (featureKey) => {
    if (!requiresTokensForPlusPlans(featureKey)) {
      return true; // No token check needed
    }
    
    try {
      const balance = await api(`/api/billing/tokens/balance?shop=${shop}`);
      if (balance.balance <= 0) {
        // Show InsufficientTokensModal instead of toast
        const featureMapping = {
          aiSitemap: 'ai-sitemap-optimized',
          schemaData: 'ai-schema-advanced',
          welcomePage: 'ai-welcome-page',
          collectionsJson: 'ai-collections-json',
          storeMetadata: 'ai-store-metadata'
        };
        
        // Use dynamic token estimation with actual product count
        const featureId = featureMapping[featureKey] || featureKey;
        const productCount = settings?.productCount || 0;
        const tokenEstimate = estimateTokens(featureId, { productCount });
        
        setTokenModalData({
          feature: featureId,
          tokensRequired: tokenEstimate.withMargin,
          tokensAvailable: balance.balance || 0,
          tokensNeeded: tokenEstimate.withMargin
        });
        setShowInsufficientTokensModal(true);
        return false;
      }
      return true;
    } catch (error) {
      console.error('[SETTINGS] Error checking token balance:', error);
      setToast('Error checking token balance');
      return false;
    }
  };

  const viewJson = async (feature, title) => {
    // Check tokens first for Plus plans
    const canProceed = await checkTokensBeforeAction(feature);
    if (!canProceed) {
      return; // Stop if tokens are required but not available
    }
    
    setJsonModalTitle(title);
    setJsonModalFeature(feature); // Track which feature is being viewed
    setJsonModalOpen(true);
    setLoadingJson(true);
    setJsonModalContent(null);

    try {
      const endpoints = {
        productsJson: `/ai/products.json?shop=${shop}`,
        collectionsJson: `/ai/collections-feed.json?shop=${shop}`,
        storeMetadata: `/ai/store-metadata.json?shop=${shop}`,
        schemaData: `/ai/schema-data.json?shop=${shop}`,
        aiSitemap: `/api/sitemap/generate?shop=${shop}&force=true`, // Use the actual sitemap endpoint
        welcomePage: `/ai/welcome?shop=${shop}`
      };

      if (feature === 'aiSitemap') {
        // Read existing sitemap from database (does NOT regenerate)
        // Uses force=true to trigger the "view existing" code path in backend
        const response = await fetch(endpoints[feature], {
          method: 'GET',
          credentials: 'include',
          headers: {
            'Authorization': `Bearer ${window.__SHOPIFY_APP_BRIDGE__?.getState()?.session?.token || ''}`
          }
        });
        
        if (response.ok) {
          const xmlContent = await response.text();
          setJsonModalContent(xmlContent);
        } else {
          throw new Error(`HTTP ${response.status}: ${response.statusText}`);
        }
      } else if (feature === 'welcomePage') {
        // For welcome page, fetch as text since it's HTML
        const response = await fetch(endpoints[feature], {
          method: 'GET',
          credentials: 'include',
          headers: {
            'Authorization': `Bearer ${window.__SHOPIFY_APP_BRIDGE__?.getState()?.session?.token || ''}`
          }
        });
        
        if (response.ok) {
          const htmlContent = await response.text();
          setJsonModalContent(htmlContent);
        } else {
          throw new Error(`HTTP ${response.status}: ${response.statusText}`);
        }
      } else {
        // For other features, use the regular API call
        const data = await api(endpoints[feature]);
        setJsonModalContent(JSON.stringify(data, null, 2));
      }
    } catch (error) {
      console.error('[SETTINGS] Error loading data:', error);
      setJsonModalContent(`Error loading data: ${error.message}`);
    } finally {
      setLoadingJson(false);
    }
  };

  // ===== 8. useEffect HOOKS (В КРАЯ!) =====
  // Debug showViewButtons state changes
  useEffect(() => {
  }, [showViewButtons]);
  
  // Reset showViewButtons on component mount to prevent showing from previous sessions
  useEffect(() => {
    setShowViewButtons(false);
    
    // Also reset schema generation states
    setSchemaGenerating(false);
    setSchemaComplete(false);
    
    // CRITICAL: Reset refs to prevent infinite loops from previous sessions
    isGeneratingRef.current = false;
    checkCountRef.current = 0;
  }, []); // Run only on mount

  // Check generated data when settings change
  
  useEffect(() => {
    
    if (settings?.features && shop) {
      checkGeneratedData();
    } else {
    }
  }, [settings?.features, shop, checkGeneratedData]);
  

  // Force check on mount
  useEffect(() => {
    
    // If we're in a generating state but there's no active generation, reset it
    if (isGeneratingRef.current && !schemaGenerating) {
      isGeneratingRef.current = false;
      checkCountRef.current = 0;
    }
    
    if (shop && settings?.features) {
      checkGeneratedData();
    } else {
    }
  }, []); // Run only on mount

  // ===== 9. RENDER =====
  try {
    if (!shop) {
      return (
        <Card>
          <Box padding="400">
            <Text tone="critical">Missing shop parameter</Text>
          </Box>
        </Card>
      );
    }

    if (loading) {
      return (
        <Card>
          <Box padding="400">
            <InlineStack align="center">
              <Spinner size="small" />
              <Text>Loading settings...</Text>
            </InlineStack>
          </Box>
        </Card>
      );
    }

    // Safety check - don't render if settings not loaded
    if (!settings || !settings.features) {
      return (
        <Card>
          <Box padding="400">
            <Banner status="critical">
              <Text>Failed to load settings. Please refresh the page.</Text>
            </Banner>
          </Box>
        </Card>
      );
    }

    return (
    <BlockStack gap="600">
      {/* AI Bot Access Control */}
      <Card>
        <Box padding="400">
          <BlockStack gap="400">
            <InlineStack align="space-between">
              <Text as="h2" variant="headingMd">AI Bot Access Control</Text>
              {settings?.plan && (
                <Badge tone="info">
                  {settings.plan.charAt(0).toUpperCase() + settings.plan.slice(1)} Plan
                </Badge>
              )}
            </InlineStack>
            
            <Text variant="bodyMd" tone="subdued">
              Choose which AI bots can access your store's structured data
            </Text>
            
            <Banner status="info">
              <BlockStack gap="200">
                <Text variant="bodyMd" fontWeight="semibold">How it works:</Text>
                <ol style={{ marginLeft: '20px', marginBottom: 0 }}>
                  <li>Select AI bots below</li>
                  <li>Configure AI Discovery Features below</li>
                  <li>Click "Save Settings" at the bottom</li>
                  <li>Configure robots.txt (instructions will appear)</li>
                </ol>
              </BlockStack>
            </Banner>
            
            <Divider />
            
            <BlockStack gap="300">
              {/* Row 1: Meta AI, Anthropic (Claude) */}
              <div style={{ 
                display: 'grid', 
                gridTemplateColumns: 'repeat(2, 1fr)', 
                gap: '1rem' 
              }}>
                {['meta', 'anthropic'].map(key => {
                  const bot = settings?.bots?.[key];
                  if (!bot) return null;
                  
                  // Available bots per plan based on billing descriptions
                  const availableBotsByPlan = {
                    starter: ['meta', 'anthropic'],
                    professional: ['meta', 'anthropic', 'google'],
                    growth: ['meta', 'anthropic', 'google', 'openai'],
                    growth_extra: ['meta', 'anthropic', 'google', 'openai', 'perplexity'],
                    enterprise: ['meta', 'anthropic', 'google', 'openai', 'perplexity', 'others']
                  };
                  
                  const normalizedPlan = normalizePlan(settings?.plan);
                  const availableBots = availableBotsByPlan[normalizedPlan] || availableBotsByPlan.starter;
                  const isAvailable = availableBots.includes(key);
                  
                  const requiredPlan = 
                    key === 'google' ? 'Professional' :
                    key === 'openai' ? 'Growth' :
                    key === 'perplexity' ? 'Growth Extra' :
                    key === 'others' ? 'Enterprise' :
                    null;
                  
                  return (
                    <Box key={key} 
                      padding="200" 
                      background={isAvailable ? "bg-surface" : "bg-surface-secondary"}
                      borderRadius="200"
                      borderWidth="025"
                      borderColor="border"
                    >
                      <BlockStack gap="100">
                        <Checkbox
                          label={
                            <InlineStack gap="200" align="center">
                              <Text variant={isAvailable ? "bodyMd" : "bodySm"} tone={isAvailable ? "base" : "subdued"}>
                                {bot.name || key}
                              </Text>
                              {!isAvailable && requiredPlan && (
                                <Badge tone="info" size="small">
                                  Upgrade
                                </Badge>
                              )}
                            </InlineStack>
                          }
                          checked={!!settings?.bots?.[key]?.enabled}
                          onChange={() => toggleBot(key)}
                          disabled={!isAvailable}
                          helpText={
                            !isAvailable ? 
                              `Upgrade to ${requiredPlan} plan to enable this AI bot` :
                              key === 'meta' ? 'Meta AI platforms' :
                              key === 'anthropic' ? 'Claude AI assistant' :
                              key === 'google' ? 'Google Gemini' :
                              key === 'openai' ? 'ChatGPT' :
                              key === 'perplexity' ? 'AI-powered search' :
                              key === 'others' ? 'Deepseek, Bytespider & others' :
                              ''
                          }
                        />
                      </BlockStack>
                    </Box>
                  );
                })}
              </div>

              {/* Row 2: Google (Gemini), OpenAI (ChatGPT) */}
              <div style={{ 
                display: 'grid', 
                gridTemplateColumns: 'repeat(2, 1fr)', 
                gap: '1rem' 
              }}>
                {['google', 'openai'].map(key => {
                  const bot = settings?.bots?.[key];
                  if (!bot) return null;
                  
                  const isAvailable = settings?.availableBots?.includes(key);
                  const requiredPlan = 
                    key === 'google' ? 'Professional' :
                    key === 'openai' ? 'Growth' :
                    key === 'perplexity' ? 'Growth Extra' :
                    key === 'others' ? 'Enterprise' :
                    null;
                  
                  return (
                    <Box key={key} 
                      padding="200" 
                      background={isAvailable ? "bg-surface" : "bg-surface-secondary"}
                      borderRadius="200"
                      borderWidth="025"
                      borderColor="border"
                    >
                      <BlockStack gap="100">
                        <Checkbox
                          label={
                            <InlineStack gap="200" align="center">
                              <Text variant={isAvailable ? "bodyMd" : "bodySm"} tone={isAvailable ? "base" : "subdued"}>
                                {bot.name || key}
                              </Text>
                              {!isAvailable && requiredPlan && (
                                <Badge tone="info" size="small">
                                  Upgrade
                                </Badge>
                              )}
                            </InlineStack>
                          }
                          checked={!!settings?.bots?.[key]?.enabled}
                          onChange={() => toggleBot(key)}
                          disabled={!isAvailable}
                          helpText={
                            !isAvailable ? 
                              `Upgrade to ${requiredPlan} plan to enable this AI bot` :
                              key === 'meta' ? 'Meta AI platforms' :
                              key === 'anthropic' ? 'Claude AI assistant' :
                              key === 'google' ? 'Google Gemini' :
                              key === 'openai' ? 'ChatGPT' :
                              key === 'perplexity' ? 'AI-powered search' :
                              key === 'others' ? 'Deepseek, Bytespider & others' :
                              ''
                          }
                        />
                      </BlockStack>
                    </Box>
                  );
                })}
              </div>

              {/* Row 3: Perplexity, Others (Deepseek, Bytespider) */}
              <div style={{ 
                display: 'grid', 
                gridTemplateColumns: 'repeat(2, 1fr)', 
                gap: '1rem' 
              }}>
                {['perplexity', 'others'].map(key => {
                  const bot = settings?.bots?.[key];
                  if (!bot) return null;
                  
                  const isAvailable = settings?.availableBots?.includes(key);
                  const requiredPlan = 
                    key === 'google' ? 'Professional' :
                    key === 'openai' ? 'Growth' :
                    key === 'perplexity' ? 'Growth Extra' :
                    key === 'others' ? 'Enterprise' :
                    null;
                  
                  return (
                    <Box key={key} 
                      padding="200" 
                      background={isAvailable ? "bg-surface" : "bg-surface-secondary"}
                      borderRadius="200"
                      borderWidth="025"
                      borderColor="border"
                    >
                      <BlockStack gap="100">
                <Checkbox
                          label={
                            <InlineStack gap="200" align="center">
                              <Text variant={isAvailable ? "bodyMd" : "bodySm"} tone={isAvailable ? "base" : "subdued"}>
                                {bot.name || key}
                              </Text>
                              {!isAvailable && requiredPlan && (
                                <Badge tone="info" size="small">
                                  Upgrade
                                </Badge>
                              )}
                            </InlineStack>
                          }
                          checked={!!settings?.bots?.[key]?.enabled}
                          onChange={() => toggleBot(key)}
                          disabled={!isAvailable}
                          helpText={
                            !isAvailable ? 
                              `Upgrade to ${requiredPlan} plan to enable this AI bot` :
                              key === 'meta' ? 'Meta AI platforms' :
                              key === 'anthropic' ? 'Claude AI assistant' :
                              key === 'google' ? 'Google Gemini' :
                              key === 'openai' ? 'ChatGPT' :
                              key === 'perplexity' ? 'AI-powered search' :
                              key === 'others' ? 'Deepseek, Bytespider & others' :
                              ''
                          }
                        />
                      </BlockStack>
                    </Box>
                  );
                })}
              </div>
            </BlockStack>
          </BlockStack>
        </Box>
      </Card>

      {/* AI Discovery Features */}
      <Card>
        <Box padding="400">
          <BlockStack gap="400">
            <Text as="h2" variant="headingMd">AI Discovery Features</Text>
            <Text variant="bodyMd" tone="subdued">
              Select the features you want to enable for AI bots to consume your store data.
            </Text>
            
            <Banner status="info">
              Don't forget to click "Save Settings" after making changes.
            </Banner>
            
            <Divider />
            
            <div style={{ 
              display: 'grid', 
              gridTemplateColumns: 'repeat(auto-fit, minmax(300px, 1fr))', 
              gap: '1rem' 
            }}>
              {[
                {
                  key: 'productsJson',
                  name: 'Products JSON Feed',
                  description: 'Bulk product data for AI consumption',
                  requiredPlan: 'Starter'
                },
                {
                  key: 'storeMetadata',
                  name: 'Store Metadata for AI Search',
                  description: 'Organization schema & AI metadata',
                  requiredPlan: 'Professional'
                },
                {
                  key: 'welcomePage',
                  name: 'AI Welcome Page',
                  description: 'Landing page for AI bots',
                  requiredPlan: 'Growth'
                },
                {
                  key: 'collectionsJson',
                  name: 'Collections JSON Feed',
                  description: 'Category data for better AI understanding',
                  requiredPlan: 'Growth'
                }
              ].map((feature) => {
                const isAvailable = isFeatureAvailable(feature.key);
                const isEnabled = !!settings?.features?.[feature.key];
                
                return (
                  <Box key={feature.key}
                    padding="200" 
                    background={isAvailable ? "bg-surface" : "bg-surface-secondary"}
                    borderRadius="200"
                    borderWidth="025"
                    borderColor="border"
                  >
                    {isAvailable ? (
                      <BlockStack gap="200">
                        <InlineStack align="space-between" blockAlign="center">
                          <Box flexGrow={1}>
                            <Checkbox
                              label={feature.name}
                              checked={isEnabled}
                              onChange={() => toggleFeature(feature.key)}
                              helpText={feature.description}
                            />
                          </Box>
                          
                          {/* Products JSON View button */}
                          {feature.key === 'productsJson' && showProductsJsonView && (
                            <Button
                              size="slim"
                              onClick={() => viewJson(feature.key, feature.name)}
                            >
                              View
                            </Button>
                          )}
                          
                          {/* Collections JSON View button */}
                          {feature.key === 'collectionsJson' && showCollectionsJsonView && (
                            <Button
                              size="slim"
                              onClick={() => viewJson(feature.key, feature.name)}
                            >
                              View
                            </Button>
                          )}
                          
                          {/* Store Metadata - View button or Configure button */}
                          {feature.key === 'storeMetadata' && isEnabled && (
                            showStoreMetadataView ? (
                              <Button
                                size="slim"
                                onClick={() => viewJson(feature.key, feature.name)}
                              >
                                View
                              </Button>
                            ) : (
                              <Button
                                size="slim"
                                variant="primary"
                                onClick={async () => {
                                  // Check tokens first for Plus plans
                                  const canProceed = await checkTokensBeforeAction('storeMetadata');
                                  if (!canProceed) {
                                    return; // Stop if tokens are required but not available
                                  }
                                  
                                  // Open Store Metadata tab in new window
                                  const storeMetadataUrl = `/ai-seo/store-metadata?shop=${shop}`;
                                  window.open(storeMetadataUrl, '_blank');
                                }}
                              >
                                Configure
                              </Button>
                            )
                          )}
                          
                          {/* Welcome Page View button */}
                          {feature.key === 'welcomePage' && showWelcomePageView && (
                            <Button
                              size="slim"
                              onClick={() => viewJson(feature.key, feature.name)}
                            >
                              View
                            </Button>
                          )}
                        </InlineStack>
                        
                      </BlockStack>
                    ) : (
                      <Checkbox
                        label={
                          <InlineStack gap="200" align="center">
                            <Text variant="bodySm" tone="subdued">
                              {feature.name}
                            </Text>
                            {feature.requiredPlan && (
                              <Badge tone="info" size="small">
                                Upgrade
                              </Badge>
                            )}
                          </InlineStack>
                        }
                        checked={false}
                        onChange={() => toggleFeature(feature.key)}
                        disabled={true}
                        helpText={getUpgradeText(feature.key)}
                      />
                    )}
                  </Box>
                );
              })}
            </div>
          </BlockStack>
        </Box>
      </Card>

<<<<<<< HEAD
      {/* Available Endpoints - commented out, now using View buttons */}
      {/* {(settings?.features?.productsJson || settings?.features?.collectionsJson || settings?.features?.storeMetadata || settings?.features?.schemaData || settings?.features?.aiSitemap || settings?.features?.welcomePage) && (
        <Card>
          <Box padding="400">
            <BlockStack gap="400">
              <Text as="h2" variant="headingMd">Available AI Endpoints</Text>
              
              <BlockStack gap="200">
                {settings?.features?.productsJson && (
                  <InlineStack align="space-between">
                    <Text>Products Feed:</Text>
                    <Link url={`/ai/products.json?shop=${shop}`} external>
                      /ai/products.json
                    </Link>
                  </InlineStack>
                )}
                
                {settings?.features?.collectionsJson && (
                  <InlineStack align="space-between">
                    <Text>Collections Feed:</Text>
                    <Link url={`/ai/collections-feed.json?shop=${shop}`} external>
                      /ai/collections-feed.json
                    </Link>
                  </InlineStack>
                )}
                
                {settings?.features?.storeMetadata && (
                  <InlineStack align="space-between">
                    <Text>Store Metadata:</Text>
                    <Link url={`/ai/store-metadata.json?shop=${shop}`} external>
                      /ai/store-metadata.json
                    </Link>
                  </InlineStack>
                )}
                
                {settings?.features?.schemaData && (
                  <InlineStack align="space-between">
                    <Text>Advanced Schema Data:</Text>
                    <Link url={`/ai/schema-data.json?shop=${shop}`} external>
                      /ai/schema-data.json
                    </Link>
                  </InlineStack>
                )}
                
                {settings?.features?.aiSitemap && (
                  <InlineStack align="space-between">
                    <Text>AI Sitemap:</Text>
                    <Link url={`/ai/sitemap-feed.xml?shop=${shop}`} external>
                      /ai/sitemap-feed.xml
                    </Link>
                  </InlineStack>
                )}
                
                {settings?.features?.welcomePage && (
                  <InlineStack align="space-between">
                    <Text>Welcome Page:</Text>
                    <Link url={`/ai/welcome?shop=${shop}`} external>
                      /ai/welcome
                    </Link>
                  </InlineStack>
                )}
              </BlockStack>
            </BlockStack>
          </Box>
        </Card>
      )} */}

      {/* Advanced Schema Data Management - shows for Professional Plus, Growth Plus, and Enterprise plans if enabled */}
      {(() => {
        const plan = normalizePlan(settings?.plan);
        const planIndex = getPlanIndex(plan);
        const planCheck = planIndex >= 2; // Professional Plus+ (index 2)
        const settingsCheck = settings?.features?.schemaData;
        const originalCheck = originalSettings?.features?.schemaData;
        
        return planCheck && settingsCheck && originalCheck;
      })() && (
        <Card>
          <Box padding="400">
            <BlockStack gap="400">
              <Text as="h2" variant="headingMd">Advanced Schema Data Management</Text>
              <Text variant="bodyMd" tone="subdued">
                Generate and manage structured data for your products
              </Text>
              
              <InlineStack gap="300">
                <Button
                  primary
                  onClick={async () => {
                    // Prevent multiple simultaneous generations
                    if (isGeneratingRef.current) {
                      return;
                    }
                    
                    try {
                      // First check if there's existing data
                      const existingData = await api(`/ai/schema-data.json?shop=${shop}`);
                      
                      if (existingData.schemas && existingData.schemas.length > 0) {
                        // Has data - ask if to regenerate
                        if (!confirm('This will replace existing schema data. Continue?')) {
                          return;
                        }
                      }
                      
                      // Set ref FIRST (no closure issues)
                      isGeneratingRef.current = true;
                      checkCountRef.current = 0; // Reset counter
                      
                      // Set state immediately after ref to avoid sync issues
                      setSchemaGenerating(true);
                      setSchemaComplete(false);
                      setSchemaProgress({
                        current: 0,
                        total: 0,
                        percent: 10, // Start with 10% to show progress immediately
                        currentProduct: 'Initializing...',
                        stats: {
                          siteFAQ: false,
                          products: 0,
                          totalSchemas: 0
                        }
                      });
                      
                      let data;
                      try {
                        data = await api(`/api/schema/generate-all?shop=${shop}`, {
                          method: 'POST',
                          shop,
                          body: { shop }
                        });
                      } catch (apiError) {
                        // Check for 402 error (payment/activation required) - SHOW MODAL INSTEAD OF REDIRECT
                        if (apiError.status === 402) {
                          setSchemaGenerating(false);
                          isGeneratingRef.current = false;
                          
                          // Set error data for modals
                          setTokenError(apiError);
                          
                          // Show appropriate modal based on error type (same logic as AI Sitemap)
                          if (apiError.trialRestriction && apiError.requiresActivation) {
                            // Growth Extra/Enterprise in trial → Show "Activate Plan or Buy Tokens" modal
                            setShowTrialActivationModal(true);
                          } else if (apiError.requiresPurchase) {
                            // Insufficient tokens → Show "Purchase Tokens" modal
                            setShowInsufficientTokensModal(true);
                          } else {
                            // Fallback: Generic trial restriction toast
                            setToast('Advanced Schema Data requires activation or token purchase.');
                          }
                          return;
                        }
                        
                        throw apiError; // Re-throw for other errors
                      }
                      
                      // Start checking progress after 3 seconds (longer delay to reduce load)
                      setTimeout(() => {
                        checkGenerationProgress();
                      }, 3000);
                    } catch (err) {
                      console.error('[SCHEMA-GEN] Error:', err);
                      setToast('Failed to generate schema: ' + (err.message || 'Unknown error'));
                      setSchemaGenerating(false);
                    }
                  }}
                >
                  Generate/Update Schema Data
                </Button>
                
                <Button
                  onClick={() => {
                    window.open(`/ai/schema-data.json?shop=${shop}`, '_blank');
                  }}
                >
                  View Generated Schema
                </Button>
                
                <Button
                  destructive
                  onClick={async () => {
                    if (confirm('This will delete all advanced schema data. Are you sure?')) {
                      try {
                        await api(`/api/schema/delete?shop=${shop}`, {
                          method: 'DELETE',
                          shop,
                          body: { shop }
                        });
                        
                        setToast('Schema data deleted successfully');
                      } catch (err) {
                        setToast('Failed to delete schema data');
                      }
                    }
                  }}
                >
                  Delete Schema Data
                </Button>
              </InlineStack>
              
              {/* Rich Attributes Options */}
              <Card>
                <Box padding="300">
                  <BlockStack gap="300">
                    <Text as="h3" variant="headingSm">Rich Product Attributes</Text>
                    <Text variant="bodyMd" tone="subdued">
                      Select which AI-generated attributes to include in product schemas
                    </Text>
                    
                    <InlineGrid columns={2} gap="400">
                      {[
                        { key: 'material', label: 'Material', description: 'Product material (cotton, leather, metal, etc.)' },
                        { key: 'color', label: 'Color', description: 'Product color information' },
                        { key: 'size', label: 'Size', description: 'Product size or dimensions' },
                        { key: 'weight', label: 'Weight', description: 'Product weight information' },
                        { key: 'dimensions', label: 'Dimensions', description: 'Product measurements' },
                        { key: 'category', label: 'Category', description: 'Product category classification' },
                        { key: 'audience', label: 'Target Audience', description: 'Intended user group (men, women, kids, etc.)' },
                        { key: 'reviews', label: 'Review Schemas', description: 'AI-generated product reviews for schema.org' },
                        { key: 'ratings', label: 'Rating Schemas', description: 'AI-generated ratings and aggregate ratings' },
                        { key: 'enhancedDescription', label: 'Enhanced Descriptions', description: 'AI-enhanced product descriptions' },
                        { key: 'organization', label: 'Organization Schema', description: 'Brand organization information' }
                      ].map(attr => (
                        <Checkbox
                          key={attr.key}
                          label={attr.label}
                          helpText={attr.description}
                          checked={settings?.richAttributes?.[attr.key] || false}
                          onChange={(checked) => {
                            setSettings(prev => ({
                              ...prev,
                              richAttributes: {
                                ...prev.richAttributes,
                                [attr.key]: checked
                              }
                            }));
                          }}
                        />
                      ))}
                    </InlineGrid>
                  </BlockStack>
                </Box>
              </Card>
              
              <Banner status="info" tone="subdued">
                <p>Generation creates BreadcrumbList, FAQPage, WebPage and more schemas for each product. These structured schemas help AI bots understand your product hierarchy, answer customer questions automatically, and improve your store's visibility in AI-powered search results.</p>
              </Banner>
            </BlockStack>
          </Box>
        </Card>
      )}

=======
>>>>>>> bd30637e
      {/* Save and Reset Buttons */}
      <InlineStack gap="200" align="end">
        <Button
          tone="critical"
          onClick={async () => {
            if (window.confirm('Are you sure you want to reset all AI Discovery settings to defaults?')) {
              try {
                await api(`/api/ai-discovery/settings?shop=${shop}`, {
                  method: 'DELETE',
                  shop
                });
                
                setToast('Settings reset successfully');
                setOriginalSettings(null); // Clear original settings too
                setTimeout(() => {
                  window.location.reload();
                }, 1000);
              } catch (error) {
                console.error('Failed to reset:', error);
                setToast('Failed to reset settings');
              }
            }
          }}
        >
          Reset to Defaults
        </Button>
        
        <Button
          primary
          size="large"
          loading={saving}
          onClick={saveSettings}
        >
          Save Settings
        </Button>
      </InlineStack>

      {/* robots.txt Configuration - Shows after Save Settings */}
      {!hasUnsavedChanges && Object.values(settings?.bots || {}).some(bot => bot.enabled) && (
        <Card>
          <Box padding="400">
            <BlockStack gap="400">
              <InlineStack align="space-between">
                <Text as="h2" variant="headingMd">📋 robots.txt Configuration</Text>
                <Badge tone="critical">REQUIRED</Badge>
              </InlineStack>
              
              <Banner status="critical" title="⚠️ IMPORTANT: AI Discovery will NOT work without this step!">
                <BlockStack gap="300">
                  <p><strong>Your AI bot settings are saved, but they can't access your store yet.</strong></p>
                  <p>You must manually add robots.txt to your theme for AI bots to discover your products.</p>
                  <p>Click the button below to see your custom robots.txt code and installation instructions.</p>
                </BlockStack>
              </Banner>
              
              <Button 
                primary
                size="large"
                onClick={async () => {
                  try {
                    const hasSelectedBots = Object.values(settings?.bots || {}).some(bot => bot.enabled);
                    
                    if (!hasSelectedBots) {
                      setShowNoBotsModal(true);
                    } else {
                      await generateRobotsTxt();
                      setShowRobotsModal(true);
                    }
                  } catch (error) {
                    console.error('[GENERATE ROBOTS] Error:', error);
                    setToast('Error generating robots.txt: ' + error.message);
                  }
                }}
              >
                📋 View & Copy robots.txt Code
              </Button>
              
              <Divider />
              
              <BlockStack gap="300">
                <Text variant="headingMd">Installation Instructions:</Text>
                <ol style={{ marginLeft: '20px', marginTop: '10px', lineHeight: '1.8' }}>
                  <li><strong>Generate & Copy:</strong> Click the button above to see your custom robots.txt code, then copy it</li>
                  <li><strong>Open Theme Editor:</strong> Go to <strong>Online Store → Themes</strong> in Shopify admin</li>
                  <li><strong>Edit Code:</strong> Click <strong>Actions → Edit code</strong> on your active theme</li>
                  <li><strong>Check Existing File:</strong> In the file browser, look for <code>templates/robots.txt.liquid</code></li>
                  <li><strong>If File Exists:</strong> Click on it to edit. <strong>Add</strong> the copied code to the end of the existing content (don't replace it)</li>
                  <li><strong>If File Doesn't Exist:</strong> Click <strong>Add a new file</strong>, type <code>templates/robots.txt.liquid</code>, and paste the copied code</li>
                  <li><strong>Save:</strong> Click the green <strong>Save</strong> button (top right)</li>
                </ol>
                
                <Banner status="warning">
                  <p><strong>⚠️ Important:</strong> If you already have a <code>robots.txt.liquid</code> file with custom rules, <strong>add</strong> our code to the end instead of replacing it. This ensures both your existing rules and AI bot access work correctly.</p>
                </Banner>
                
                <Banner tone="info">
                  <p><strong>💡 Note:</strong> Our generated robots.txt does NOT block standard search engines (Google, Bing, etc.). It only configures access for AI bots. The default Shopify robots.txt rules will still apply for standard crawlers.</p>
                </Banner>
              </BlockStack>
              
              <Banner status="info">
                <p>💡 <strong>Why this matters:</strong> The robots.txt file tells AI bots (OpenAI, Anthropic, Google, etc.) which pages and endpoints they can access to properly understand and index your products for AI search results and recommendations.</p>
              </Banner>

              {/* COMMENTED OUT - Auto apply for Growth+ plans (future feature)
              {['growth', 'growth_extra', 'enterprise'].includes(normalizePlan(settings?.plan)) && (
                <>
                  <Divider />
                  <BlockStack gap="200">
                    <Text variant="bodyMd" tone="subdued">
                      <strong>Growth+ Plan:</strong> Automatic installation coming soon!
                    </Text>
                  </BlockStack>
                </>
              )}
              */}
            </BlockStack>
          </Box>
        </Card>
      )}

      {/* Robots.txt Modal */}
      {showRobotsModal && (
        <Modal
          open={showRobotsModal}
          onClose={() => setShowRobotsModal(false)}
          title="robots.txt Configuration"
          primaryAction={{
            content: 'Copy to clipboard',
            onAction: () => {
              navigator.clipboard.writeText(robotsTxt);
              setToast('Copied to clipboard!');
            }
          }}
          secondaryActions={[
            {
              content: 'Close',
              onAction: () => setShowRobotsModal(false)
            }
          ]}
        >
          <Modal.Section>
            <BlockStack gap="400">
              {!['growth', 'growth_extra', 'enterprise'].includes(normalizePlan(settings?.plan)) && (
                <Banner status="info" title="Manual Configuration Steps">
                  <ol style={{ marginLeft: '20px', marginTop: '10px' }}>
                    <li>Copy the robots.txt content below</li>
                    <li>Go to <strong>Online Store → Themes</strong></li>
                    <li>Click <strong>Actions → Edit code</strong> on your active theme</li>
                    <li>In the file browser, look for <strong>templates/robots.txt.liquid</strong></li>
                    <li><strong>If file exists:</strong> Add the copied code to the end (don't replace existing content)</li>
                    <li><strong>If file doesn't exist:</strong> Click <strong>Add a new file</strong>, type <code>templates/robots.txt.liquid</code>, and paste the code</li>
                    <li>Click <strong>Save</strong></li>
                  </ol>
                </Banner>
              )}
              
              <Box padding="200" background="bg-surface-secondary" borderRadius="100">
                <pre style={{ 
                  whiteSpace: 'pre-wrap', 
                  fontFamily: 'monospace',
                  fontSize: '12px',
                  margin: 0,
                  overflow: 'auto',
                  maxHeight: '400px'
                }}>
                  {robotsTxt}
                </pre>
              </Box>
            </BlockStack>
          </Modal.Section>
        </Modal>
      )}

      {/* No Bots Selected Modal */}
      {showNoBotsModal && (
        <Modal
          open={showNoBotsModal}
          onClose={() => setShowNoBotsModal(false)}
          title="No AI Bots Selected"
          primaryAction={{
            content: 'Got it',
            onAction: () => setShowNoBotsModal(false)
          }}
        >
          <Modal.Section>
            <BlockStack gap="400">
              <Banner status="warning">
                <p>You haven't selected any AI bots yet.</p>
              </Banner>
              
              <Text>To configure robots.txt:</Text>
              <ol style={{ marginLeft: '20px', marginTop: '10px' }}>
                <li>Select AI bots from the "AI Bot Access Control" section above</li>
                <li>Click "Save Settings" to save your selections</li>
                <li>Then click "Generate robots.txt" to configure</li>
              </ol>
            </BlockStack>
          </Modal.Section>
        </Modal>
      )}

      {/* Test Plan Switcher - commented out for production */}
      {/*
      <Card>
        <Box padding="400">
          <BlockStack gap="400">
            <Text as="h2" variant="headingMd">Test Plan Switcher (Dev Only)</Text>
            <InlineStack gap="200">
              <Button onClick={() => setTestPlan('starter')}>Starter</Button>
              <Button onClick={() => setTestPlan('professional')}>Professional</Button>
              <Button onClick={() => setTestPlan('growth')}>Growth</Button>
              <Button onClick={() => setTestPlan('growth_extra')}>Growth Extra</Button>
              <Button onClick={() => setTestPlan('enterprise')}>Enterprise</Button>
            </InlineStack>
          </BlockStack>
        </Box>
      </Card>
      */}

      {/* JSON View Modal */}
      {jsonModalOpen && (
        <Modal
          open={jsonModalOpen}
          onClose={() => {
            setJsonModalOpen(false);
            setJsonModalContent(null);
            setJsonModalFeature(null);
          }}
          title={jsonModalTitle}
          primaryAction={{
            content: 'Copy',
            onAction: () => {
              navigator.clipboard.writeText(jsonModalContent);
              setToast('Copied to clipboard!');
            },
            disabled: loadingJson
          }}
          secondaryActions={[{
            content: 'Close',
            onAction: () => {
              setJsonModalOpen(false);
              setJsonModalContent(null);
              setJsonModalFeature(null);
            }
          }]}
        >
          <Modal.Section>
            <Box padding="200" background="bg-surface-secondary" borderRadius="100">
              {loadingJson ? (
                <InlineStack align="center" gap="200">
                  <Spinner size="small" />
                  <Text variant="bodyMd">
                    {jsonModalTitle === 'AI-Optimized Sitemap' 
                      ? 'Loading sitemap XML... This may take a moment for large stores.' 
                      : 'Loading...'}
                  </Text>
                </InlineStack>
              ) : jsonModalFeature === 'welcomePage' ? (
                // HTML Preview for Welcome Page
                <div style={{
                  border: '1px solid #e1e3e5',
                  borderRadius: '8px',
                  overflow: 'hidden',
                  maxHeight: '600px',
                  backgroundColor: '#fff'
                }}>
                  <iframe
                    srcDoc={jsonModalContent}
                    style={{
                      width: '100%',
                      height: '600px',
                      border: 'none',
                      display: 'block'
                    }}
                    title="AI Welcome Page Preview"
                    sandbox="allow-same-origin"
                  />
                </div>
              ) : (
                <pre style={{ 
                  whiteSpace: 'pre-wrap', 
                  fontFamily: 'monospace',
                  fontSize: '12px',
                  margin: 0,
                  overflow: 'auto',
                  maxHeight: '400px'
                }}>
                  {jsonModalContent}
                </pre>
              )}
            </Box>
          </Modal.Section>
        </Modal>
      )}

<<<<<<< HEAD
      {/* Simple test modal */}
      {schemaGenerating && !schemaComplete && (
        <Modal
          open={schemaGenerating}
          title="Generating Advanced Schema Data"
          onClose={() => {
            isGeneratingRef.current = false;
            setSchemaGenerating(false);
            setSchemaComplete(false);
          }}
        >
          <Modal.Section>
            <Text>Modal is showing! Progress: {schemaProgress.percent}%</Text>
          </Modal.Section>
        </Modal>
      )}

      {/* Schema Generation Complete Modal */}
      {schemaComplete && (
        <Modal
          open={true}
          title="Schema Generation Complete"
          onClose={() => {
            setSchemaGenerating(false);
            setSchemaComplete(false);
          }}
          primaryAction={{
            content: 'View Generated Schemas',
            onAction: () => {
              window.open(`/ai/schema-data.json?shop=${shop}`, '_blank');
              setSchemaGenerating(false);
              setSchemaComplete(false);
            }
          }}
          secondaryActions={[{
            content: 'Close',
            onAction: () => {
              setSchemaGenerating(false);
              setSchemaComplete(false);
            }
          }]}
        >
          <Modal.Section>
            <BlockStack gap="400">
              <Banner status="success" title="Generation successful!">
                <p>Advanced schema data has been generated for your products.</p>
              </Banner>
              
              <Text variant="headingMd">Generation Statistics</Text>
              
              <InlineStack gap="600" wrap>
                <Box>
                  <Text variant="bodyMd" tone="subdued">Site FAQ</Text>
                  <Text variant="headingLg" fontWeight="bold">
                    {schemaProgress.stats.siteFAQ ? '✓' : '—'}
                  </Text>
                </Box>
                
                <Box>
                  <Text variant="bodyMd" tone="subdued">Products Processed</Text>
                  <Text variant="headingLg" fontWeight="bold">
                    {schemaProgress.stats.products}
                  </Text>
                </Box>
                
                <Box>
                  <Text variant="bodyMd" tone="subdued">Total Schemas</Text>
                  <Text variant="headingLg" fontWeight="bold">
                    {schemaProgress.stats.totalSchemas}
                  </Text>
                </Box>
              </InlineStack>
              
              <Box paddingBlockStart="200">
                <Text variant="bodySm" tone="subdued">
                  Structured schemas are now generated and help AI bots better understand your products.
                </Text>
              </Box>
            </BlockStack>
          </Modal.Section>
        </Modal>
      )}

      {/* Schema Generation Progress Modal */}
      {schemaGenerating && !schemaComplete && (
        <Modal
          open={true}
          title="Generating Advanced Schema Data"
          onClose={() => {
            isGeneratingRef.current = false;
            checkCountRef.current = 0; // Reset counter
            setSchemaGenerating(false);
            setSchemaComplete(false);
          }}
          noScroll
        >
          <Modal.Section>
            <BlockStack gap="400">
              <Text variant="bodyMd">
                Generating schemas for your products...
              </Text>
              <ProgressBar progress={schemaProgress.percent} size="small" />
              <Text variant="bodySm" tone="subdued">
                This process may take 1-2 minutes depending on the number of products.
              </Text>
            </BlockStack>
          </Modal.Section>
        </Modal>
      )}

      {/* Schema Generation Complete Modal */}
      {schemaComplete && (
        <Modal
          open={true}
          title="Schema Generation Complete"
          onClose={() => {
            setSchemaGenerating(false);
            setSchemaComplete(false);
          }}
          primaryAction={{
            content: 'View Generated Schemas',
            onAction: () => {
              window.open(`/ai/schema-data.json?shop=${shop}`, '_blank');
              setSchemaGenerating(false);
              setSchemaComplete(false);
            }
          }}
          secondaryActions={[{
            content: 'Close',
            onAction: () => {
              setSchemaGenerating(false);
              setSchemaComplete(false);
            }
          }]}
        >
          <Modal.Section>
            <BlockStack gap="400">
              <Banner status="success" title="Generation successful!">
                <p>Advanced schema data has been generated for your products.</p>
              </Banner>
              
              <Text variant="headingMd">Generation Statistics</Text>
              
              <InlineStack gap="600" wrap>
                <Box>
                  <Text variant="bodyMd" tone="subdued">Site FAQ</Text>
                  <Text variant="headingLg" fontWeight="bold">
                    {schemaProgress.stats.siteFAQ ? '✓' : '—'}
                  </Text>
                </Box>
                
                <Box>
                  <Text variant="bodyMd" tone="subdued">Products Processed</Text>
                  <Text variant="headingLg" fontWeight="bold">
                    {schemaProgress.stats.products}
                  </Text>
                </Box>
                
                <Box>
                  <Text variant="bodyMd" tone="subdued">Total Schemas</Text>
                  <Text variant="headingLg" fontWeight="bold">
                    {schemaProgress.stats.totalSchemas}
                  </Text>
                </Box>
              </InlineStack>
              
              <Box paddingBlockStart="200">
                <Text variant="bodySm" tone="subdued">
                  Structured schemas are now generated and help AI bots better understand your products.
                </Text>
              </Box>
            </BlockStack>
          </Modal.Section>
        </Modal>
      )}
=======
      {/* Schema modals removed - now using background queue with status indicator (like AI Sitemap) */}
>>>>>>> bd30637e

      {/* Schema Error Modal - No Optimized Products */}
      {showSchemaErrorModal && schemaErrorType === 'NO_OPTIMIZED_PRODUCTS' && (
        <Modal
          open={true}
          title="No Optimized Products Found"
          onClose={async () => {
            setShowSchemaErrorModal(false);
            setSchemaErrorType(null);
            // Dismiss the error in backend so it doesn't show again on page reload
            try {
              await api(`/api/schema/dismiss-error?shop=${shop}`, { method: 'POST' });
            } catch (e) { /* ignore */ }
          }}
          primaryAction={{
            content: 'Go to Search Optimization',
            onAction: async () => {
              setShowSchemaErrorModal(false);
              setSchemaErrorType(null);
              // Dismiss the error in backend
              try {
                await api(`/api/schema/dismiss-error?shop=${shop}`, { method: 'POST' });
              } catch (e) { /* ignore */ }
              // Navigate to AISEO generation page with current params (embedded=1, shop, host, etc.)
              const currentParams = new URLSearchParams(window.location.search);
              const paramString = currentParams.toString() ? `?${currentParams.toString()}` : '';
              window.location.href = `/ai-seo${paramString}`;
            }
          }}
          secondaryActions={[{
            content: 'Cancel',
            onAction: async () => {
              setShowSchemaErrorModal(false);
              setSchemaErrorType(null);
              // Dismiss the error in backend
              try {
                await api(`/api/schema/dismiss-error?shop=${shop}`, { method: 'POST' });
              } catch (e) { /* ignore */ }
            }
          }]}
        >
          <Modal.Section>
            <BlockStack gap="400">
              <Banner status="warning">
                <p>No optimized products were found in your store.</p>
              </Banner>
              
              <Text>
                Advanced Schema Data requires at least basic AISEO optimization on your products. 
                Please run AISEO optimization first, then try generating schemas again.
              </Text>
              
              <Text variant="bodyMd" fontWeight="semibold">
                You can choose:
              </Text>
              <BlockStack gap="200">
                <Text>• <strong>Basic AISEO</strong> - Free AISEO optimization</Text>
                <Text>• <strong>AI-Enhanced AISEO</strong> - Advanced optimization (requires tokens)</Text>
              </BlockStack>
            </BlockStack>
          </Modal.Section>
        </Modal>
      )}

      {/* Schema Error Modal - Only Basic SEO */}
      {showSchemaErrorModal && schemaErrorType === 'ONLY_BASIC_SEO' && (
        <Modal
          open={true}
          title="AI-Enhanced Optimization Recommended"
          onClose={async () => {
            setShowSchemaErrorModal(false);
            setSchemaErrorType(null);
            // Dismiss the error in backend so it doesn't show again on page reload
            try {
              await api(`/api/schema/dismiss-error?shop=${shop}`, { method: 'POST' });
            } catch (e) { /* ignore */ }
          }}
          primaryAction={{
            content: 'Generate AI-Enhanced Add-ons',
            onAction: async () => {
              setShowSchemaErrorModal(false);
              setSchemaErrorType(null);
              // Dismiss the error in backend
              try {
                await api(`/api/schema/dismiss-error?shop=${shop}`, { method: 'POST' });
              } catch (e) { /* ignore */ }
              // Navigate to AISEO generation page with current params (embedded=1, shop, host, etc.)
              const currentParams = new URLSearchParams(window.location.search);
              const paramString = currentParams.toString() ? `?${currentParams.toString()}` : '';
              window.location.href = `/ai-seo${paramString}`;
            }
          }}
          secondaryActions={[{
            content: 'Proceed with Basic AISEO',
            onAction: async () => {
              // Close modal first
              setShowSchemaErrorModal(false);
              setSchemaErrorType(null);
              
              // Trigger schema generation with forceBasicSeo flag
              try {
                setToast('Starting schema generation with basic AISEO...');
                
                await api(`/api/schema/generate-all?shop=${shop}`, {
                  method: 'POST',
                  headers: { 'Content-Type': 'application/json' },
                  body: JSON.stringify({ forceBasicSeo: true })
                });
                
                // Start polling for status updates (new background queue approach)
                startSchemaPolling();
              } catch (err) {
                console.error('[SCHEMA-GEN] Error:', err);
                setToast('Failed to generate schema: ' + (err.message || 'Unknown error'));
              }
            }
          }]}
        >
          <Modal.Section>
            <BlockStack gap="400">
              <Banner status="info">
                <p>Only basic AISEO optimization was found on your products.</p>
              </Banner>
              
              <Text>
                For best results with Advanced Schema Data, we recommend running AI-Enhanced 
                AISEO optimization first. This will provide richer product data for schema generation.
              </Text>
              
              <Text variant="bodyMd" fontWeight="semibold">
                What would you like to do?
              </Text>
              <BlockStack gap="200">
                <Text>• <strong>Generate AI-Enhanced Add-ons</strong> - Get the best results (requires tokens)</Text>
                <Text>• <strong>Proceed with Basic AISEO</strong> - Continue with current basic AISEO</Text>
              </BlockStack>
            </BlockStack>
          </Modal.Section>
        </Modal>
      )}

      {/* Toast notifications */}
      {toast && <Toast content={toast} onDismiss={() => setToast('')} />}
      
      {/* Modals for Token/Trial Restrictions */}
      {tokenError && (
        <>
          <InsufficientTokensModal
            open={showInsufficientTokensModal}
            onClose={() => {
              setShowInsufficientTokensModal(false);
              setTokenError(null);
            }}
            feature={tokenError.feature || 'ai-sitemap-optimized'}
            tokensRequired={tokenError.tokensRequired || 0}
            tokensAvailable={tokenError.tokensAvailable || 0}
            tokensNeeded={tokenError.tokensNeeded || 0}
            shop={shop}
            needsUpgrade={tokenError.needsUpgrade || false}
            minimumPlan={tokenError.minimumPlanForFeature || null}
            currentPlan={tokenError.currentPlan || settings?.plan || 'starter'}
            returnTo="/settings"
<<<<<<< HEAD
=======
            onBuyTokens={() => {
              // Close InsufficientTokensModal and open TokenPurchaseModal
              setShowInsufficientTokensModal(false);
              setShowTokenPurchaseModal(true);
            }}
>>>>>>> bd30637e
          />
          
          <TrialActivationModal
            open={showTrialActivationModal}
            onClose={() => {
              setShowTrialActivationModal(false);
              setTokenError(null);
            }}
            feature={tokenError.feature || 'ai-sitemap-optimized'}
            trialEndsAt={tokenError.trialEndsAt}
            currentPlan={tokenError.currentPlan || settings?.plan || 'enterprise'}
            tokensRequired={tokenError.tokensRequired || 0}
            onActivatePlan={async () => {
              // Direct API call to activate plan (same as Collections)
              try {
                const response = await api('/api/billing/activate', {
                  method: 'POST',
                  body: JSON.stringify({
                    shop,
                    endTrial: true,
                    returnTo: '/settings' // Return to Settings after approval
                  })
                });
                
                // Check if Shopify approval is required
                if (response.requiresApproval && response.confirmationUrl) {
                  // CRITICAL: Use window.top to break out of iframe (X-Frame-Options: DENY)
                  window.top.location.href = response.confirmationUrl;
                  return;
                }
                
                // Plan activated successfully without approval
                window.location.reload();
                
              } catch (error) {
                console.error('[SETTINGS] Activation failed:', error);
                
                // Fallback: Navigate to billing page
                const params = new URLSearchParams(window.location.search);
                const host = params.get('host');
                const embedded = params.get('embedded');
                window.location.href = `/billing?shop=${encodeURIComponent(shop)}&embedded=${embedded}&host=${encodeURIComponent(host)}`;
              }
            }}
            onPurchaseTokens={() => {
<<<<<<< HEAD
              // Redirect to billing page for token purchase
              const params = new URLSearchParams(window.location.search);
              const host = params.get('host');
              const embedded = params.get('embedded');
              window.location.href = `/billing?shop=${encodeURIComponent(shop)}&embedded=${embedded}&host=${encodeURIComponent(host)}`;
=======
              // Close TrialActivationModal and open TokenPurchaseModal
              setShowTrialActivationModal(false);
              setShowTokenPurchaseModal(true);
>>>>>>> bd30637e
            }}
            shop={shop}
          />
        </>
      )}
      
      {/* Fallback: Old Insufficient Tokens Modal (for non-error cases) */}
      {!tokenError && showInsufficientTokensModal && (
        <InsufficientTokensModal
          open={showInsufficientTokensModal}
          onClose={() => setShowInsufficientTokensModal(false)}
          feature={tokenModalData.feature}
          tokensRequired={tokenModalData.tokensRequired}
          tokensAvailable={tokenModalData.tokensAvailable}
          tokensNeeded={tokenModalData.tokensNeeded}
          shop={shop}
          needsUpgrade={false}
          minimumPlan={null}
          currentPlan={settings?.plan || 'starter'}
          returnTo="/settings"
<<<<<<< HEAD
        />
      )}
=======
          onBuyTokens={() => {
            // Close InsufficientTokensModal and open TokenPurchaseModal
            setShowInsufficientTokensModal(false);
            setShowTokenPurchaseModal(true);
          }}
        />
      )}

      {/* Token Purchase Modal - opens directly from TrialActivationModal */}
      <TokenPurchaseModal
        open={showTokenPurchaseModal}
        onClose={() => {
          setShowTokenPurchaseModal(false);
          setTokenError(null);
        }}
        shop={shop}
        returnTo="/settings"
        inTrial={true}
      />
>>>>>>> bd30637e
      
    </BlockStack>
    );
  } catch (error) {
    console.error('[SETTINGS] Component render error:', error);
    return (
      <BlockStack gap="400">
        <Card>
          <Box padding="400">
            <Text variant="headingMd">Settings Error</Text>
            <Box paddingBlockStart="200">
              <Text>Failed to load settings: {error.message}</Text>
            </Box>
          </Box>
        </Card>
      </BlockStack>
    );
  }
<<<<<<< HEAD
}

/* 
COMMENTED OLD CODE FOR ADVANCED SCHEMA CHECKBOX - FOR TESTING

onChange={async (checked) => {
  setAdvancedSchemaEnabled(checked);
  setSchemaError('');
  
  // Save the setting in AI Discovery settings
  try {
    await api(`/api/ai-discovery/settings?shop=${shop}`, {
      method: 'POST',
      shop,
      body: {
        shop,
        ...settings,
        advancedSchemaEnabled: checked
      }
    });
  } catch (err) {
    console.error('Failed to save Advanced Schema setting:', err);
    setSchemaError('Failed to save settings');
    setAdvancedSchemaEnabled(false);
    return;
  }
  
  // Trigger schema generation if enabled
  if (checked) {
    console.log('Triggering schema generation...');
    console.log('Shop:', shop);
    setSchemaGenerating(true);
    
    try {
      const url = '/api/schema/generate-all';
      console.log('Calling:', url);
      
      const result = await api(url, {
        method: 'POST', 
        shop,
        body: { shop }
      });
      
      console.log('Schema generation result:', result);
      
      // Show progress for 30 seconds
      setTimeout(() => {
        setSchemaGenerating(false);
      }, 30000);
      
    } catch (err) {
      console.error('Schema generation error:', err);
      setSchemaError(err.message);
      setSchemaGenerating(false);
      setAdvancedSchemaEnabled(false);
    }
  }
}}
*/
=======
}
>>>>>>> bd30637e
<|MERGE_RESOLUTION|>--- conflicted
+++ resolved
@@ -24,10 +24,7 @@
 import { makeSessionFetch } from '../lib/sessionFetch.js';
 import InsufficientTokensModal from '../components/InsufficientTokensModal.jsx';
 import TrialActivationModal from '../components/TrialActivationModal.jsx';
-<<<<<<< HEAD
-=======
 import TokenPurchaseModal from '../components/TokenPurchaseModal.jsx';
->>>>>>> bd30637e
 import { PLAN_HIERARCHY_LOWERCASE, getPlanIndex } from '../hooks/usePlanHierarchy.js';
 import { estimateTokens } from '../utils/tokenEstimates.js';
 
@@ -83,10 +80,7 @@
   // Insufficient Tokens Modal state
   const [showInsufficientTokensModal, setShowInsufficientTokensModal] = useState(false);
   const [showTrialActivationModal, setShowTrialActivationModal] = useState(false);
-<<<<<<< HEAD
-=======
   const [showTokenPurchaseModal, setShowTokenPurchaseModal] = useState(false);
->>>>>>> bd30637e
   const [tokenModalData, setTokenModalData] = useState({
     feature: '',
     tokensRequired: 0,
@@ -159,26 +153,10 @@
     }
   }, [toast]);
   
-<<<<<<< HEAD
-  // Function to start polling for background regeneration completion
-  const startPollingForCompletion = () => {
-    
-    // Clear any existing polling
-    if (pollingInterval) {
-      clearInterval(pollingInterval);
-    }
-    
-    let attempts = 0;
-    const maxAttempts = 30; // Poll for up to 5 minutes (30 * 10 seconds)
-    
-    const interval = setInterval(async () => {
-      attempts++;
-=======
   // Function to fetch schema status from backend (same as sitemap)
   const fetchSchemaStatus = useCallback(async () => {
     try {
       const status = await api(`/api/schema/status?shop=${shop}`);
->>>>>>> bd30637e
       
       setSchemaStatus({
         inProgress: status.inProgress || false,
@@ -954,99 +932,6 @@
         // Set error data for modals
         setTokenError(error);
         
-<<<<<<< HEAD
-        try {
-          const REGENERATE_SITEMAP_MUTATION = `
-            mutation RegenerateSitemap($shop: String!) {
-              regenerateSitemap(shop: $shop) {
-                success
-                message
-                shop
-              }
-            }
-          `;
-          
-          const result = await api('/graphql', {
-            method: 'POST',
-            body: JSON.stringify({
-              query: REGENERATE_SITEMAP_MUTATION,
-              variables: { shop }
-            }),
-            shop: shop
-          });
-          
-          if (result?.data?.regenerateSitemap?.success) {
-            setToast('');
-            setTimeout(() => {
-              setToast('Settings saved! AI-Optimized Sitemap is being regenerated in the background. This may take a few moments.');
-              startPollingForCompletion();
-            }, 100);
-          } else {
-            // Check if error message indicates trial restriction
-            const errorMessage = result?.data?.regenerateSitemap?.message || '';
-            if (errorMessage.startsWith('TRIAL_RESTRICTION:')) {
-              setSaving(false);
-              
-              // Show Trial Activation Modal instead of redirect
-              setTokenError({
-                trialRestriction: true,
-                requiresActivation: true,
-                feature: 'ai-sitemap-optimized',
-                currentPlan: settings?.plan || 'enterprise'
-              });
-              setShowTrialActivationModal(true);
-              return;
-            }
-            
-            setToast('');
-            setTimeout(() => {
-              setToast('Settings saved, but sitemap regeneration failed');
-            }, 100);
-          }
-        } catch (error) {
-          console.error('[SETTINGS] Failed to start sitemap regeneration:', error);
-          setSaving(false);
-          
-          // Check if error is trial restriction (402 with trialRestriction flag)
-          if (error.status === 402 && error.trialRestriction && error.requiresActivation) {
-            // Show Trial Activation Modal instead of redirect
-            setTokenError({
-              trialRestriction: true,
-              requiresActivation: true,
-              feature: 'ai-sitemap-optimized',
-              currentPlan: settings?.plan || 'enterprise'
-            });
-            setShowTrialActivationModal(true);
-            return;
-          }
-          
-          setToast('Settings saved, but sitemap regeneration failed');
-=======
-        // Show appropriate modal based on error type (same logic as Collections)
-        if (error.trialRestriction && error.requiresActivation) {
-          // Growth Extra/Enterprise in trial → Show "Activate Plan" modal
-          setShowTrialActivationModal(true);
-        } else if (error.requiresPurchase) {
-          // Insufficient tokens → Show "Purchase Tokens" modal
-          setShowInsufficientTokensModal(true);
-        } else {
-          // Fallback: Generic trial restriction
-          setToast('AI-Optimized Sitemap requires tokens. Please upgrade or purchase tokens.');
->>>>>>> bd30637e
-        }
-        return;
-      }
-<<<<<<< HEAD
-    } catch (error) {
-      console.error('Failed to save settings:', error);
-      
-      // Check for 402 status (payment required) - SHOW MODAL INSTEAD OF REDIRECT
-      if (error.status === 402) {
-        setSaving(false);
-        
-        // Set error data for modals
-        setTokenError(error);
-        
         // Show appropriate modal based on error type (same logic as Collections)
         if (error.trialRestriction && error.requiresActivation) {
           // Growth Extra/Enterprise in trial → Show "Activate Plan" modal
@@ -1060,8 +945,6 @@
         }
         return;
       }
-=======
->>>>>>> bd30637e
       
       setToast('Failed to save settings');
     } finally {
@@ -1776,262 +1659,6 @@
         </Box>
       </Card>
 
-<<<<<<< HEAD
-      {/* Available Endpoints - commented out, now using View buttons */}
-      {/* {(settings?.features?.productsJson || settings?.features?.collectionsJson || settings?.features?.storeMetadata || settings?.features?.schemaData || settings?.features?.aiSitemap || settings?.features?.welcomePage) && (
-        <Card>
-          <Box padding="400">
-            <BlockStack gap="400">
-              <Text as="h2" variant="headingMd">Available AI Endpoints</Text>
-              
-              <BlockStack gap="200">
-                {settings?.features?.productsJson && (
-                  <InlineStack align="space-between">
-                    <Text>Products Feed:</Text>
-                    <Link url={`/ai/products.json?shop=${shop}`} external>
-                      /ai/products.json
-                    </Link>
-                  </InlineStack>
-                )}
-                
-                {settings?.features?.collectionsJson && (
-                  <InlineStack align="space-between">
-                    <Text>Collections Feed:</Text>
-                    <Link url={`/ai/collections-feed.json?shop=${shop}`} external>
-                      /ai/collections-feed.json
-                    </Link>
-                  </InlineStack>
-                )}
-                
-                {settings?.features?.storeMetadata && (
-                  <InlineStack align="space-between">
-                    <Text>Store Metadata:</Text>
-                    <Link url={`/ai/store-metadata.json?shop=${shop}`} external>
-                      /ai/store-metadata.json
-                    </Link>
-                  </InlineStack>
-                )}
-                
-                {settings?.features?.schemaData && (
-                  <InlineStack align="space-between">
-                    <Text>Advanced Schema Data:</Text>
-                    <Link url={`/ai/schema-data.json?shop=${shop}`} external>
-                      /ai/schema-data.json
-                    </Link>
-                  </InlineStack>
-                )}
-                
-                {settings?.features?.aiSitemap && (
-                  <InlineStack align="space-between">
-                    <Text>AI Sitemap:</Text>
-                    <Link url={`/ai/sitemap-feed.xml?shop=${shop}`} external>
-                      /ai/sitemap-feed.xml
-                    </Link>
-                  </InlineStack>
-                )}
-                
-                {settings?.features?.welcomePage && (
-                  <InlineStack align="space-between">
-                    <Text>Welcome Page:</Text>
-                    <Link url={`/ai/welcome?shop=${shop}`} external>
-                      /ai/welcome
-                    </Link>
-                  </InlineStack>
-                )}
-              </BlockStack>
-            </BlockStack>
-          </Box>
-        </Card>
-      )} */}
-
-      {/* Advanced Schema Data Management - shows for Professional Plus, Growth Plus, and Enterprise plans if enabled */}
-      {(() => {
-        const plan = normalizePlan(settings?.plan);
-        const planIndex = getPlanIndex(plan);
-        const planCheck = planIndex >= 2; // Professional Plus+ (index 2)
-        const settingsCheck = settings?.features?.schemaData;
-        const originalCheck = originalSettings?.features?.schemaData;
-        
-        return planCheck && settingsCheck && originalCheck;
-      })() && (
-        <Card>
-          <Box padding="400">
-            <BlockStack gap="400">
-              <Text as="h2" variant="headingMd">Advanced Schema Data Management</Text>
-              <Text variant="bodyMd" tone="subdued">
-                Generate and manage structured data for your products
-              </Text>
-              
-              <InlineStack gap="300">
-                <Button
-                  primary
-                  onClick={async () => {
-                    // Prevent multiple simultaneous generations
-                    if (isGeneratingRef.current) {
-                      return;
-                    }
-                    
-                    try {
-                      // First check if there's existing data
-                      const existingData = await api(`/ai/schema-data.json?shop=${shop}`);
-                      
-                      if (existingData.schemas && existingData.schemas.length > 0) {
-                        // Has data - ask if to regenerate
-                        if (!confirm('This will replace existing schema data. Continue?')) {
-                          return;
-                        }
-                      }
-                      
-                      // Set ref FIRST (no closure issues)
-                      isGeneratingRef.current = true;
-                      checkCountRef.current = 0; // Reset counter
-                      
-                      // Set state immediately after ref to avoid sync issues
-                      setSchemaGenerating(true);
-                      setSchemaComplete(false);
-                      setSchemaProgress({
-                        current: 0,
-                        total: 0,
-                        percent: 10, // Start with 10% to show progress immediately
-                        currentProduct: 'Initializing...',
-                        stats: {
-                          siteFAQ: false,
-                          products: 0,
-                          totalSchemas: 0
-                        }
-                      });
-                      
-                      let data;
-                      try {
-                        data = await api(`/api/schema/generate-all?shop=${shop}`, {
-                          method: 'POST',
-                          shop,
-                          body: { shop }
-                        });
-                      } catch (apiError) {
-                        // Check for 402 error (payment/activation required) - SHOW MODAL INSTEAD OF REDIRECT
-                        if (apiError.status === 402) {
-                          setSchemaGenerating(false);
-                          isGeneratingRef.current = false;
-                          
-                          // Set error data for modals
-                          setTokenError(apiError);
-                          
-                          // Show appropriate modal based on error type (same logic as AI Sitemap)
-                          if (apiError.trialRestriction && apiError.requiresActivation) {
-                            // Growth Extra/Enterprise in trial → Show "Activate Plan or Buy Tokens" modal
-                            setShowTrialActivationModal(true);
-                          } else if (apiError.requiresPurchase) {
-                            // Insufficient tokens → Show "Purchase Tokens" modal
-                            setShowInsufficientTokensModal(true);
-                          } else {
-                            // Fallback: Generic trial restriction toast
-                            setToast('Advanced Schema Data requires activation or token purchase.');
-                          }
-                          return;
-                        }
-                        
-                        throw apiError; // Re-throw for other errors
-                      }
-                      
-                      // Start checking progress after 3 seconds (longer delay to reduce load)
-                      setTimeout(() => {
-                        checkGenerationProgress();
-                      }, 3000);
-                    } catch (err) {
-                      console.error('[SCHEMA-GEN] Error:', err);
-                      setToast('Failed to generate schema: ' + (err.message || 'Unknown error'));
-                      setSchemaGenerating(false);
-                    }
-                  }}
-                >
-                  Generate/Update Schema Data
-                </Button>
-                
-                <Button
-                  onClick={() => {
-                    window.open(`/ai/schema-data.json?shop=${shop}`, '_blank');
-                  }}
-                >
-                  View Generated Schema
-                </Button>
-                
-                <Button
-                  destructive
-                  onClick={async () => {
-                    if (confirm('This will delete all advanced schema data. Are you sure?')) {
-                      try {
-                        await api(`/api/schema/delete?shop=${shop}`, {
-                          method: 'DELETE',
-                          shop,
-                          body: { shop }
-                        });
-                        
-                        setToast('Schema data deleted successfully');
-                      } catch (err) {
-                        setToast('Failed to delete schema data');
-                      }
-                    }
-                  }}
-                >
-                  Delete Schema Data
-                </Button>
-              </InlineStack>
-              
-              {/* Rich Attributes Options */}
-              <Card>
-                <Box padding="300">
-                  <BlockStack gap="300">
-                    <Text as="h3" variant="headingSm">Rich Product Attributes</Text>
-                    <Text variant="bodyMd" tone="subdued">
-                      Select which AI-generated attributes to include in product schemas
-                    </Text>
-                    
-                    <InlineGrid columns={2} gap="400">
-                      {[
-                        { key: 'material', label: 'Material', description: 'Product material (cotton, leather, metal, etc.)' },
-                        { key: 'color', label: 'Color', description: 'Product color information' },
-                        { key: 'size', label: 'Size', description: 'Product size or dimensions' },
-                        { key: 'weight', label: 'Weight', description: 'Product weight information' },
-                        { key: 'dimensions', label: 'Dimensions', description: 'Product measurements' },
-                        { key: 'category', label: 'Category', description: 'Product category classification' },
-                        { key: 'audience', label: 'Target Audience', description: 'Intended user group (men, women, kids, etc.)' },
-                        { key: 'reviews', label: 'Review Schemas', description: 'AI-generated product reviews for schema.org' },
-                        { key: 'ratings', label: 'Rating Schemas', description: 'AI-generated ratings and aggregate ratings' },
-                        { key: 'enhancedDescription', label: 'Enhanced Descriptions', description: 'AI-enhanced product descriptions' },
-                        { key: 'organization', label: 'Organization Schema', description: 'Brand organization information' }
-                      ].map(attr => (
-                        <Checkbox
-                          key={attr.key}
-                          label={attr.label}
-                          helpText={attr.description}
-                          checked={settings?.richAttributes?.[attr.key] || false}
-                          onChange={(checked) => {
-                            setSettings(prev => ({
-                              ...prev,
-                              richAttributes: {
-                                ...prev.richAttributes,
-                                [attr.key]: checked
-                              }
-                            }));
-                          }}
-                        />
-                      ))}
-                    </InlineGrid>
-                  </BlockStack>
-                </Box>
-              </Card>
-              
-              <Banner status="info" tone="subdued">
-                <p>Generation creates BreadcrumbList, FAQPage, WebPage and more schemas for each product. These structured schemas help AI bots understand your product hierarchy, answer customer questions automatically, and improve your store's visibility in AI-powered search results.</p>
-              </Banner>
-            </BlockStack>
-          </Box>
-        </Card>
-      )}
-
-=======
->>>>>>> bd30637e
       {/* Save and Reset Buttons */}
       <InlineStack gap="200" align="end">
         <Button
@@ -2328,185 +1955,7 @@
         </Modal>
       )}
 
-<<<<<<< HEAD
-      {/* Simple test modal */}
-      {schemaGenerating && !schemaComplete && (
-        <Modal
-          open={schemaGenerating}
-          title="Generating Advanced Schema Data"
-          onClose={() => {
-            isGeneratingRef.current = false;
-            setSchemaGenerating(false);
-            setSchemaComplete(false);
-          }}
-        >
-          <Modal.Section>
-            <Text>Modal is showing! Progress: {schemaProgress.percent}%</Text>
-          </Modal.Section>
-        </Modal>
-      )}
-
-      {/* Schema Generation Complete Modal */}
-      {schemaComplete && (
-        <Modal
-          open={true}
-          title="Schema Generation Complete"
-          onClose={() => {
-            setSchemaGenerating(false);
-            setSchemaComplete(false);
-          }}
-          primaryAction={{
-            content: 'View Generated Schemas',
-            onAction: () => {
-              window.open(`/ai/schema-data.json?shop=${shop}`, '_blank');
-              setSchemaGenerating(false);
-              setSchemaComplete(false);
-            }
-          }}
-          secondaryActions={[{
-            content: 'Close',
-            onAction: () => {
-              setSchemaGenerating(false);
-              setSchemaComplete(false);
-            }
-          }]}
-        >
-          <Modal.Section>
-            <BlockStack gap="400">
-              <Banner status="success" title="Generation successful!">
-                <p>Advanced schema data has been generated for your products.</p>
-              </Banner>
-              
-              <Text variant="headingMd">Generation Statistics</Text>
-              
-              <InlineStack gap="600" wrap>
-                <Box>
-                  <Text variant="bodyMd" tone="subdued">Site FAQ</Text>
-                  <Text variant="headingLg" fontWeight="bold">
-                    {schemaProgress.stats.siteFAQ ? '✓' : '—'}
-                  </Text>
-                </Box>
-                
-                <Box>
-                  <Text variant="bodyMd" tone="subdued">Products Processed</Text>
-                  <Text variant="headingLg" fontWeight="bold">
-                    {schemaProgress.stats.products}
-                  </Text>
-                </Box>
-                
-                <Box>
-                  <Text variant="bodyMd" tone="subdued">Total Schemas</Text>
-                  <Text variant="headingLg" fontWeight="bold">
-                    {schemaProgress.stats.totalSchemas}
-                  </Text>
-                </Box>
-              </InlineStack>
-              
-              <Box paddingBlockStart="200">
-                <Text variant="bodySm" tone="subdued">
-                  Structured schemas are now generated and help AI bots better understand your products.
-                </Text>
-              </Box>
-            </BlockStack>
-          </Modal.Section>
-        </Modal>
-      )}
-
-      {/* Schema Generation Progress Modal */}
-      {schemaGenerating && !schemaComplete && (
-        <Modal
-          open={true}
-          title="Generating Advanced Schema Data"
-          onClose={() => {
-            isGeneratingRef.current = false;
-            checkCountRef.current = 0; // Reset counter
-            setSchemaGenerating(false);
-            setSchemaComplete(false);
-          }}
-          noScroll
-        >
-          <Modal.Section>
-            <BlockStack gap="400">
-              <Text variant="bodyMd">
-                Generating schemas for your products...
-              </Text>
-              <ProgressBar progress={schemaProgress.percent} size="small" />
-              <Text variant="bodySm" tone="subdued">
-                This process may take 1-2 minutes depending on the number of products.
-              </Text>
-            </BlockStack>
-          </Modal.Section>
-        </Modal>
-      )}
-
-      {/* Schema Generation Complete Modal */}
-      {schemaComplete && (
-        <Modal
-          open={true}
-          title="Schema Generation Complete"
-          onClose={() => {
-            setSchemaGenerating(false);
-            setSchemaComplete(false);
-          }}
-          primaryAction={{
-            content: 'View Generated Schemas',
-            onAction: () => {
-              window.open(`/ai/schema-data.json?shop=${shop}`, '_blank');
-              setSchemaGenerating(false);
-              setSchemaComplete(false);
-            }
-          }}
-          secondaryActions={[{
-            content: 'Close',
-            onAction: () => {
-              setSchemaGenerating(false);
-              setSchemaComplete(false);
-            }
-          }]}
-        >
-          <Modal.Section>
-            <BlockStack gap="400">
-              <Banner status="success" title="Generation successful!">
-                <p>Advanced schema data has been generated for your products.</p>
-              </Banner>
-              
-              <Text variant="headingMd">Generation Statistics</Text>
-              
-              <InlineStack gap="600" wrap>
-                <Box>
-                  <Text variant="bodyMd" tone="subdued">Site FAQ</Text>
-                  <Text variant="headingLg" fontWeight="bold">
-                    {schemaProgress.stats.siteFAQ ? '✓' : '—'}
-                  </Text>
-                </Box>
-                
-                <Box>
-                  <Text variant="bodyMd" tone="subdued">Products Processed</Text>
-                  <Text variant="headingLg" fontWeight="bold">
-                    {schemaProgress.stats.products}
-                  </Text>
-                </Box>
-                
-                <Box>
-                  <Text variant="bodyMd" tone="subdued">Total Schemas</Text>
-                  <Text variant="headingLg" fontWeight="bold">
-                    {schemaProgress.stats.totalSchemas}
-                  </Text>
-                </Box>
-              </InlineStack>
-              
-              <Box paddingBlockStart="200">
-                <Text variant="bodySm" tone="subdued">
-                  Structured schemas are now generated and help AI bots better understand your products.
-                </Text>
-              </Box>
-            </BlockStack>
-          </Modal.Section>
-        </Modal>
-      )}
-=======
       {/* Schema modals removed - now using background queue with status indicator (like AI Sitemap) */}
->>>>>>> bd30637e
 
       {/* Schema Error Modal - No Optimized Products */}
       {showSchemaErrorModal && schemaErrorType === 'NO_OPTIMIZED_PRODUCTS' && (
@@ -2669,14 +2118,11 @@
             minimumPlan={tokenError.minimumPlanForFeature || null}
             currentPlan={tokenError.currentPlan || settings?.plan || 'starter'}
             returnTo="/settings"
-<<<<<<< HEAD
-=======
             onBuyTokens={() => {
               // Close InsufficientTokensModal and open TokenPurchaseModal
               setShowInsufficientTokensModal(false);
               setShowTokenPurchaseModal(true);
             }}
->>>>>>> bd30637e
           />
           
           <TrialActivationModal
@@ -2722,17 +2168,9 @@
               }
             }}
             onPurchaseTokens={() => {
-<<<<<<< HEAD
-              // Redirect to billing page for token purchase
-              const params = new URLSearchParams(window.location.search);
-              const host = params.get('host');
-              const embedded = params.get('embedded');
-              window.location.href = `/billing?shop=${encodeURIComponent(shop)}&embedded=${embedded}&host=${encodeURIComponent(host)}`;
-=======
               // Close TrialActivationModal and open TokenPurchaseModal
               setShowTrialActivationModal(false);
               setShowTokenPurchaseModal(true);
->>>>>>> bd30637e
             }}
             shop={shop}
           />
@@ -2753,10 +2191,6 @@
           minimumPlan={null}
           currentPlan={settings?.plan || 'starter'}
           returnTo="/settings"
-<<<<<<< HEAD
-        />
-      )}
-=======
           onBuyTokens={() => {
             // Close InsufficientTokensModal and open TokenPurchaseModal
             setShowInsufficientTokensModal(false);
@@ -2776,7 +2210,6 @@
         returnTo="/settings"
         inTrial={true}
       />
->>>>>>> bd30637e
       
     </BlockStack>
     );
@@ -2795,66 +2228,4 @@
       </BlockStack>
     );
   }
-<<<<<<< HEAD
-}
-
-/* 
-COMMENTED OLD CODE FOR ADVANCED SCHEMA CHECKBOX - FOR TESTING
-
-onChange={async (checked) => {
-  setAdvancedSchemaEnabled(checked);
-  setSchemaError('');
-  
-  // Save the setting in AI Discovery settings
-  try {
-    await api(`/api/ai-discovery/settings?shop=${shop}`, {
-      method: 'POST',
-      shop,
-      body: {
-        shop,
-        ...settings,
-        advancedSchemaEnabled: checked
-      }
-    });
-  } catch (err) {
-    console.error('Failed to save Advanced Schema setting:', err);
-    setSchemaError('Failed to save settings');
-    setAdvancedSchemaEnabled(false);
-    return;
-  }
-  
-  // Trigger schema generation if enabled
-  if (checked) {
-    console.log('Triggering schema generation...');
-    console.log('Shop:', shop);
-    setSchemaGenerating(true);
-    
-    try {
-      const url = '/api/schema/generate-all';
-      console.log('Calling:', url);
-      
-      const result = await api(url, {
-        method: 'POST', 
-        shop,
-        body: { shop }
-      });
-      
-      console.log('Schema generation result:', result);
-      
-      // Show progress for 30 seconds
-      setTimeout(() => {
-        setSchemaGenerating(false);
-      }, 30000);
-      
-    } catch (err) {
-      console.error('Schema generation error:', err);
-      setSchemaError(err.message);
-      setSchemaGenerating(false);
-      setAdvancedSchemaEnabled(false);
-    }
-  }
-}}
-*/
-=======
-}
->>>>>>> bd30637e
+}