--- conflicted
+++ resolved
@@ -347,21 +347,6 @@
   const hasAdvancedSchema = planIndex >= 6; // Enterprise (index 6)
   const hasAiSitemap = planIndex >= 5; // Growth Extra+ (index 5)
 
-<<<<<<< HEAD
-  // Plan price fallback mapping (if backend doesn't provide price)
-  const planPriceFallback = useMemo(() => ({
-    starter: 9.99,
-    professional: 25.99,
-    professional_plus: 39.99,
-    'professional plus': 39.99,
-    growth: 35.99,
-    growth_plus: 59.99,
-    'growth plus': 59.99,
-    growth_extra: 119.99,
-    'growth extra': 119.99,
-    enterprise: 199.99
-  }), []);
-=======
   // Get plan price from dynamic data or use backend values
   const getPlanPrice = (planKey) => {
     const normalizedKey = planKey?.toLowerCase().replace(/_/g, ' ');
@@ -369,7 +354,6 @@
     return plan?.price || 0;
   };
   
->>>>>>> bd30637e
   const planPriceValue = subscription?.price && subscription.price > 0
     ? subscription.price
     : (subscription?.plan ? getPlanPrice(subscription.plan) : undefined);
